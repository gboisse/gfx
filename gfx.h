--- conflicted
+++ resolved
@@ -44,18 +44,12 @@
 enum GfxCreateContextFlag
 {
     kGfxCreateContextFlag_EnableDebugLayer          = 1 << 0,
-<<<<<<< HEAD
-    kGfxCreateContextFlag_EnableShaderDebugging     = 1 << 1,
-    kGfxCreateContextFlag_EnableStablePowerState    = 1 << 2,
-    kGfxCreateContextFlag_EnableExperimentalShaders = 1 << 3,
-    kGfxCreateContextFlag_EnableHDRSwapChain        = 1 << 4,   // Create HDR swapchain format (requires HDR capcpable device+display to have an effect)
-    kGfxCreateContextFlag_EnableLinearSwapChain     = 1 << 5    // Prefer a linear gamma swap chain format (Uses half precision float scRGB instead of 10b Rec2100 for HDR)
-=======
     kGfxCreateContextFlag_EnableShaderCache         = 1 << 1,
     kGfxCreateContextFlag_EnableShaderDebugging     = 1 << 2,
     kGfxCreateContextFlag_EnableStablePowerState    = 1 << 3,
-    kGfxCreateContextFlag_EnableExperimentalShaders = 1 << 4
->>>>>>> 7d998bd0
+    kGfxCreateContextFlag_EnableExperimentalShaders = 1 << 4,
+    kGfxCreateContextFlag_EnableHDRSwapChain        = 1 << 5,   // Create HDR swapchain format (requires HDR capcpable device+display to have an effect)
+    kGfxCreateContextFlag_EnableLinearSwapChain     = 1 << 6,   // Prefer a linear gamma swap chain format (Uses half precision float scRGB instead of 10b Rec2100 for HDR)
 };
 typedef uint32_t GfxCreateContextFlags;
 
