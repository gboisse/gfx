/****************************************************************************
MIT License

Copyright (c) 2023 Guillaume Boissé

Permission is hereby granted, free of charge, to any person obtaining a copy
of this software and associated documentation files (the "Software"), to deal
in the Software without restriction, including without limitation the rights
to use, copy, modify, merge, publish, distribute, sublicense, and/or sell
copies of the Software, and to permit persons to whom the Software is
furnished to do so, subject to the following conditions:

The above copyright notice and this permission notice shall be included in all
copies or substantial portions of the Software.

THE SOFTWARE IS PROVIDED "AS IS", WITHOUT WARRANTY OF ANY KIND, EXPRESS OR
IMPLIED, INCLUDING BUT NOT LIMITED TO THE WARRANTIES OF MERCHANTABILITY,
FITNESS FOR A PARTICULAR PURPOSE AND NONINFRINGEMENT. IN NO EVENT SHALL THE
AUTHORS OR COPYRIGHT HOLDERS BE LIABLE FOR ANY CLAIM, DAMAGES OR OTHER
LIABILITY, WHETHER IN AN ACTION OF CONTRACT, TORT OR OTHERWISE, ARISING FROM,
OUT OF OR IN CONNECTION WITH THE SOFTWARE OR THE USE OR OTHER DEALINGS IN THE
SOFTWARE.
****************************************************************************/
#ifndef GFX_INCLUDE_GFX_SCENE_H
#define GFX_INCLUDE_GFX_SCENE_H

#include "gfx.h"
#include "glm/glm.hpp"

template<typename TYPE> class GfxRef;
template<typename TYPE> class GfxConstRef;

//!
//! Scene creation/destruction.
//!

class GfxScene { friend class GfxSceneInternal; uint64_t handle; public: inline GfxScene() : handle(0) {}
                 inline bool operator ==(GfxScene const &other) const { return handle == other.handle; }
                 inline bool operator !=(GfxScene const &other) const { return handle != other.handle; }
                 inline operator bool() const { return !!handle; } };

GfxScene gfxCreateScene();
GfxResult gfxDestroyScene(GfxScene scene);

GfxResult gfxSceneImport(GfxScene scene, char const *asset_file);
GfxResult gfxSceneClear(GfxScene scene);

//!
//! Object access and iteration.
//!

template<typename TYPE> TYPE const *gfxSceneGetObjects(GfxScene scene);
template<typename TYPE> uint32_t gfxSceneGetObjectCount(GfxScene scene);
template<typename TYPE> TYPE *gfxSceneGetObject(GfxScene scene, uint64_t object_handle);
template<typename TYPE> GfxRef<TYPE> gfxSceneGetObjectHandle(GfxScene scene, uint32_t object_index);

//!
//! Ref. primitives.
//!

template<typename TYPE, typename OBJECT_TYPE>
class GfxRefBase { friend class GfxSceneInternal; protected: uint64_t handle; GfxScene scene; public: GfxRefBase() : handle(0), scene{} {}
                   bool operator ==(GfxRefBase const &other) const { return handle == other.handle && scene == other.scene; }
                   bool operator !=(GfxRefBase const &other) const { return handle != other.handle || scene != other.scene; }
                   uint32_t getIndex() const { return (uint32_t)(handle ? handle & 0xFFFFFFFFull : 0xFFFFFFFFull); }
                   OBJECT_TYPE *operator ->() const { return gfxSceneGetObject<TYPE>(scene, handle); }
                   OBJECT_TYPE &operator *() const { return *operator ->(); }
                   operator bool() const { return !!operator ->(); }
                   operator uint32_t() const { return getIndex(); }
                   operator uint64_t() const { return handle; }
                   bool operator<(GfxRefBase const &other) const { return handle < other.handle; } };

template<typename TYPE>
class GfxRef : public GfxRefBase<TYPE, TYPE> { friend class GfxConstRef<TYPE>; };

template<typename TYPE>
class GfxConstRef : public GfxRefBase<TYPE, TYPE const> { public: GfxConstRef() {} GfxConstRef(GfxRef<TYPE> const &other) { this->handle = other.handle; this->scene = other.scene; }
                                                          operator GfxRef<TYPE>() const { GfxRef<TYPE> ref; ref.handle = this->handle; ref.scene = this->scene; return ref; } };

//!
//! Metadata API.
//!

class GfxMetadata { friend class GfxSceneInternal; bool is_valid; std::string asset_file; std::string object_name; public: GfxMetadata() : is_valid(false) {}
                    inline char const *getAssetFile() const { return asset_file.c_str(); }
                    inline char const *getObjectName() const { return object_name.c_str(); }
                    inline bool getIsValid() const { return is_valid; }
                    inline operator bool() const { return is_valid; } };

template<typename TYPE> GfxMetadata const &gfxSceneGetObjectMetadata(GfxScene scene, uint64_t object_handle);

//!
//! Search API.
//!

template<typename TYPE>
GfxRef<TYPE> gfxSceneFindObjectByAssetFile(GfxScene scene, char const *asset_file)
{
    GfxRef<TYPE> const object_ref = {};
    if(asset_file == nullptr || *asset_file == '\0')
        return object_ref;  // invalid parameter
    uint32_t const object_count = gfxSceneGetObjectCount<TYPE>(scene);
    for(uint32_t i = 0; i < object_count; ++i)
    {
        GfxRef<TYPE> const object_handle = gfxSceneGetObjectHandle<TYPE>(scene, i);
        if(!strcmp(gfxSceneGetObjectMetadata<TYPE>(scene, object_handle).getAssetFile(), asset_file))
            return object_handle;   // found
    }
    return object_ref;  // not found
}

//!
//! Animation object.
//!

struct GfxAnimation
{
    // Opaque type; use gfxSceneApplyAnimation() to animate the instances in the scene.
};

GfxRef<GfxAnimation> gfxSceneCreateAnimation(GfxScene scene);
GfxResult gfxSceneDestroyAnimation(GfxScene scene, uint64_t animation_handle);
GfxResult gfxSceneDestroyAllAnimations(GfxScene scene);

GfxResult gfxSceneApplyAnimation(GfxScene scene, uint64_t animation_handle, float time_in_seconds);
GfxResult gfxSceneResetAllAnimation(GfxScene scene);

float gfxSceneGetAnimationLength(GfxScene scene, uint64_t animation_handle);    // in secs
float gfxSceneGetAnimationStart(GfxScene scene, uint64_t animation_handle);
float gfxSceneGetAnimationEnd(GfxScene scene, uint64_t animation_handle);

uint32_t gfxSceneGetAnimationCount(GfxScene scene);
GfxAnimation const *gfxSceneGetAnimations(GfxScene scene);
GfxAnimation *gfxSceneGetAnimation(GfxScene scene, uint64_t animation_handle);
GfxRef<GfxAnimation> gfxSceneGetAnimationHandle(GfxScene scene, uint32_t animation_index);
GfxMetadata const &gfxSceneGetAnimationMetadata(GfxScene scene, uint64_t animation_handle);

//!
//! Camera object.
//!

enum GfxCameraType
{
    kGfxCameraType_Perspective = 0,

    kGfxCameraType_Count
};

struct GfxCamera
{
    GfxCameraType type = kGfxCameraType_Perspective;

    glm::vec3 eye    = glm::vec3(0.0f, 0.0f, 1.0f);
    glm::vec3 center = glm::vec3(0.0f, 0.0f, 0.0f);
    glm::vec3 up     = glm::vec3(0.0f, 1.0f, 0.0f);

    float aspect = 16.0f / 9.0f;
    float fovY   = 1.05f;
    float nearZ  = 0.1f;
    float farZ   = 1e4f;
};

GfxRef<GfxCamera> gfxSceneCreateCamera(GfxScene scene);
GfxResult gfxSceneDestroyCamera(GfxScene scene, uint64_t camera_handle);
GfxResult gfxSceneDestroyAllCameras(GfxScene scene);

GfxResult gfxSceneSetActiveCamera(GfxScene scene, uint64_t camera_handle);
GfxConstRef<GfxCamera> gfxSceneGetActiveCamera(GfxScene scene);

uint32_t gfxSceneGetCameraCount(GfxScene scene);
GfxCamera const *gfxSceneGetCameras(GfxScene scene);
GfxCamera *gfxSceneGetCamera(GfxScene scene, uint64_t camera_handle);
GfxRef<GfxCamera> gfxSceneGetCameraHandle(GfxScene scene, uint32_t camera_index);
GfxMetadata const &gfxSceneGetCameraMetadata(GfxScene scene, uint64_t camera_handle);

//!
//! Light object.
//!

enum GfxLightType
{
    kGfxLightType_Point = 0,
    kGfxLightType_Spot = 1,
    kGfxLightType_Directional = 2,

    kGfxLightType_Count
};

struct GfxLight
{
    GfxLightType type = kGfxLightType_Point;

    glm::vec3 color = glm::vec3(1.0f, 1.0f, 1.0f);
    float intensity = 1.0f;
    glm::vec3 position = glm::vec3(0.0f, 0.0f, 0.0f); //only valid for point+spot lights
    glm::vec3 direction = glm::vec3(0.0f, 0.0f, -1.0f); //only valid for directional+spot lights
    float range = FLT_MAX; //only valid for point+spot lights
    float inner_cone_angle = 0.0f; //only valid for spot lights
    float outer_cone_angle = 3.1415926535897932384626433832795f / 4.0f; //only valid for spot lights
};

GfxRef<GfxLight> gfxSceneCreateLight(GfxScene scene);
GfxResult gfxSceneDestroyLight(GfxScene scene, uint64_t light_handle);
GfxResult gfxSceneDestroyAllLights(GfxScene scene);

uint32_t gfxSceneGetLightCount(GfxScene scene);
GfxLight const *gfxSceneGetLights(GfxScene scene);
GfxLight *gfxSceneGetLight(GfxScene scene, uint64_t light_handle);
GfxRef<GfxLight> gfxSceneGetLightHandle(GfxScene scene, uint32_t light_index);
GfxMetadata const& gfxSceneGetLightMetadata(GfxScene scene, uint64_t light_handle);

//!
//! Image object.
//!

enum GfxImageFlag
{
    kGfxImageFlag_HasAlphaChannel = 1 << 0,
    kGfxImageFlag_HasMipLevels    = 1 << 1
};
typedef uint32_t GfxImageFlags;

struct GfxImage
{
    uint32_t      width             = 0;
    uint32_t      height            = 0;
    uint32_t      channel_count     = 0;
    uint32_t      bytes_per_channel = 0;
    DXGI_FORMAT   format            = DXGI_FORMAT_UNKNOWN;
    GfxImageFlags flags             = 0;

    std::vector<uint8_t> data;
};

GfxRef<GfxImage> gfxSceneCreateImage(GfxScene scene);
GfxResult gfxSceneDestroyImage(GfxScene scene, uint64_t image_handle);
GfxResult gfxSceneDestroyAllImages(GfxScene scene);

uint32_t gfxSceneGetImageCount(GfxScene scene);
GfxImage const *gfxSceneGetImages(GfxScene scene);
GfxImage *gfxSceneGetImage(GfxScene scene, uint64_t image_handle);
GfxRef<GfxImage> gfxSceneGetImageHandle(GfxScene scene, uint32_t image_index);
GfxMetadata const &gfxSceneGetImageMetadata(GfxScene scene, uint64_t image_handle);

//!
//! Image helpers.
//!

inline bool gfxImageIsFormatCompressed(GfxImage const& image)
{
    switch(image.format)
    {
    case DXGI_FORMAT_BC1_TYPELESS:
    case DXGI_FORMAT_BC1_UNORM: // fall through
    case DXGI_FORMAT_BC1_UNORM_SRGB:
    case DXGI_FORMAT_BC2_TYPELESS:
    case DXGI_FORMAT_BC2_UNORM:
    case DXGI_FORMAT_BC2_UNORM_SRGB:
    case DXGI_FORMAT_BC3_TYPELESS:
    case DXGI_FORMAT_BC3_UNORM:
    case DXGI_FORMAT_BC3_UNORM_SRGB:
    case DXGI_FORMAT_BC4_TYPELESS:
    case DXGI_FORMAT_BC4_UNORM:
    case DXGI_FORMAT_BC4_SNORM:
    case DXGI_FORMAT_BC5_TYPELESS:
    case DXGI_FORMAT_BC5_UNORM:
    case DXGI_FORMAT_BC5_SNORM:
    case DXGI_FORMAT_BC6H_TYPELESS:
    case DXGI_FORMAT_BC6H_UF16:
    case DXGI_FORMAT_BC6H_SF16:
    case DXGI_FORMAT_BC7_TYPELESS:
    case DXGI_FORMAT_BC7_UNORM:
    case DXGI_FORMAT_BC7_UNORM_SRGB:
        return true;
    default:
        break;
    }
    return false;
}

//!
//! Material object.
//!

enum GfxMaterialFlag
{
    kGfxMaterialFlag_DoubleSided = 1 << 0
};

typedef uint32_t GfxMaterialFlags;

struct GfxMaterial
{
    glm::vec4        albedo              = glm::vec4(0.7f, 0.7f, 0.7f, 1.0f);
    float            roughness           = 1.0f;
    float            metallicity         = 0.0f;
    glm::vec3        emissivity          = glm::vec3(0.0f, 0.0f, 0.0f);
    float            ior                 = 1.5f;
    glm::vec4        specular            = glm::vec4(1.0f, 1.0f, 1.0f, 1.0f); //.w=specular factor
    float            transmission        = 0.0f;
    glm::vec4        sheen               = glm::vec4(0.0f, 0.0f, 0.0f, 0.0f); //.w=sheen roughness
    float            clearcoat           = 0.0f;
    float            clearcoat_roughness = 0.0f;
    GfxMaterialFlags flags               = 0;

    GfxConstRef<GfxImage> albedo_map;
    GfxConstRef<GfxImage> roughness_map;
    GfxConstRef<GfxImage> metallicity_map;
    GfxConstRef<GfxImage> emissivity_map;
    GfxConstRef<GfxImage> specular_map;
    GfxConstRef<GfxImage> normal_map;
    GfxConstRef<GfxImage> transmission_map;
    GfxConstRef<GfxImage> sheen_map;
    GfxConstRef<GfxImage> clearcoat_map;
    GfxConstRef<GfxImage> clearcoat_roughness_map;
    GfxConstRef<GfxImage> ao_map;
};

GfxRef<GfxMaterial> gfxSceneCreateMaterial(GfxScene scene);
GfxResult gfxSceneDestroyMaterial(GfxScene scene, uint64_t material_handle);
GfxResult gfxSceneDestroyAllMaterials(GfxScene scene);

uint32_t gfxSceneGetMaterialCount(GfxScene scene);
GfxMaterial const *gfxSceneGetMaterials(GfxScene scene);
GfxMaterial *gfxSceneGetMaterial(GfxScene scene, uint64_t material_handle);
GfxRef<GfxMaterial> gfxSceneGetMaterialHandle(GfxScene scene, uint32_t material_index);
GfxMetadata const &gfxSceneGetMaterialMetadata(GfxScene scene, uint64_t material_handle);

//!
//! Material helpers.
//!

inline bool gfxMaterialIsEmissive(GfxMaterial const &material)
{
    return glm::dot(material.emissivity, material.emissivity) > 0.0f || material.emissivity_map;
}

//!
//! Mesh object.
//!

struct GfxVertex
{
    glm::vec3 position = glm::vec3(0.0f);
    glm::vec3 normal   = glm::vec3(0.0f);
    glm::vec2 uv       = glm::vec3(0.0f);
};

struct GfxMesh
{
    GfxConstRef<GfxMaterial> material;

    glm::vec3 bounds_min = glm::vec3(0.0f);
    glm::vec3 bounds_max = glm::vec3(0.0f);

    std::vector<GfxVertex> vertices;
    std::vector<uint32_t>  indices;
};

GfxRef<GfxMesh> gfxSceneCreateMesh(GfxScene scene);
GfxResult gfxSceneDestroyMesh(GfxScene scene, uint64_t mesh_handle);
GfxResult gfxSceneDestroyAllMeshes(GfxScene scene);

uint32_t gfxSceneGetMeshCount(GfxScene scene);
GfxMesh const *gfxSceneGetMeshes(GfxScene scene);
GfxMesh *gfxSceneGetMesh(GfxScene scene, uint64_t mesh_handle);
GfxRef<GfxMesh> gfxSceneGetMeshHandle(GfxScene scene, uint32_t mesh_index);
GfxMetadata const &gfxSceneGetMeshMetadata(GfxScene scene, uint64_t mesh_handle);

//!
//! Instance object.
//!

struct GfxInstance
{
    GfxConstRef<GfxMesh> mesh;

    glm::mat4 transform = glm::mat4(1.0f);
<<<<<<< HEAD
=======
    uint32_t instance_contribution_to_hit_group_index = 0;
>>>>>>> ea963dbb
};

GfxRef<GfxInstance> gfxSceneCreateInstance(GfxScene scene);
GfxResult gfxSceneDestroyInstance(GfxScene scene, uint64_t instance_handle);
GfxResult gfxSceneDestroyAllInstances(GfxScene scene);

uint32_t gfxSceneGetInstanceCount(GfxScene scene);
GfxInstance const *gfxSceneGetInstances(GfxScene scene);
GfxInstance *gfxSceneGetInstance(GfxScene scene, uint64_t instance_handle);
GfxRef<GfxInstance> gfxSceneGetInstanceHandle(GfxScene scene, uint32_t instance_index);
GfxMetadata const &gfxSceneGetInstanceMetadata(GfxScene scene, uint64_t instance_handle);

//!
//! Template specializations.
//!

template<> inline uint32_t gfxSceneGetObjectCount<GfxAnimation>(GfxScene scene) { return gfxSceneGetAnimationCount(scene); }
template<> inline GfxAnimation const *gfxSceneGetObjects<GfxAnimation>(GfxScene scene) { return gfxSceneGetAnimations(scene); }
template<> inline GfxAnimation *gfxSceneGetObject<GfxAnimation>(GfxScene scene, uint64_t object_handle) { return gfxSceneGetAnimation(scene, object_handle); }
template<> inline GfxRef<GfxAnimation> gfxSceneGetObjectHandle<GfxAnimation>(GfxScene scene, uint32_t object_index) { return gfxSceneGetAnimationHandle(scene, object_index); }
template<> inline GfxMetadata const &gfxSceneGetObjectMetadata<GfxAnimation>(GfxScene scene, uint64_t object_handle) { return gfxSceneGetAnimationMetadata(scene, object_handle); }

template<> inline uint32_t gfxSceneGetObjectCount<GfxCamera>(GfxScene scene) { return gfxSceneGetCameraCount(scene); }
template<> inline GfxCamera const *gfxSceneGetObjects<GfxCamera>(GfxScene scene) { return gfxSceneGetCameras(scene); }
template<> inline GfxCamera *gfxSceneGetObject<GfxCamera>(GfxScene scene, uint64_t object_handle) { return gfxSceneGetCamera(scene, object_handle); }
template<> inline GfxRef<GfxCamera> gfxSceneGetObjectHandle<GfxCamera>(GfxScene scene, uint32_t object_index) { return gfxSceneGetCameraHandle(scene, object_index); }
template<> inline GfxMetadata const &gfxSceneGetObjectMetadata<GfxCamera>(GfxScene scene, uint64_t object_handle) { return gfxSceneGetCameraMetadata(scene, object_handle); }

template<> inline uint32_t gfxSceneGetObjectCount<GfxLight>(GfxScene scene) { return gfxSceneGetLightCount(scene); }
template<> inline GfxLight const *gfxSceneGetObjects<GfxLight>(GfxScene scene) { return gfxSceneGetLights(scene); }
template<> inline GfxLight *gfxSceneGetObject<GfxLight>(GfxScene scene, uint64_t object_handle) { return gfxSceneGetLight(scene, object_handle); }
template<> inline GfxRef<GfxLight> gfxSceneGetObjectHandle<GfxLight>(GfxScene scene, uint32_t object_index) { return gfxSceneGetLightHandle(scene, object_index); }
template<> inline GfxMetadata const& gfxSceneGetObjectMetadata<GfxLight>(GfxScene scene, uint64_t object_handle) { return gfxSceneGetLightMetadata(scene, object_handle); }

template<> inline uint32_t gfxSceneGetObjectCount<GfxImage>(GfxScene scene) { return gfxSceneGetImageCount(scene); }
template<> inline GfxImage const *gfxSceneGetObjects<GfxImage>(GfxScene scene) { return gfxSceneGetImages(scene); }
template<> inline GfxImage *gfxSceneGetObject<GfxImage>(GfxScene scene, uint64_t object_handle) { return gfxSceneGetImage(scene, object_handle); }
template<> inline GfxRef<GfxImage> gfxSceneGetObjectHandle<GfxImage>(GfxScene scene, uint32_t object_index) { return gfxSceneGetImageHandle(scene, object_index); }
template<> inline GfxMetadata const &gfxSceneGetObjectMetadata<GfxImage>(GfxScene scene, uint64_t object_handle) { return gfxSceneGetImageMetadata(scene, object_handle); }

template<> inline uint32_t gfxSceneGetObjectCount<GfxMaterial>(GfxScene scene) { return gfxSceneGetMaterialCount(scene); }
template<> inline GfxMaterial const *gfxSceneGetObjects<GfxMaterial>(GfxScene scene) { return gfxSceneGetMaterials(scene); }
template<> inline GfxMaterial *gfxSceneGetObject<GfxMaterial>(GfxScene scene, uint64_t object_handle) { return gfxSceneGetMaterial(scene, object_handle); }
template<> inline GfxRef<GfxMaterial> gfxSceneGetObjectHandle<GfxMaterial>(GfxScene scene, uint32_t object_index) { return gfxSceneGetMaterialHandle(scene, object_index); }
template<> inline GfxMetadata const &gfxSceneGetObjectMetadata<GfxMaterial>(GfxScene scene, uint64_t object_handle) { return gfxSceneGetMaterialMetadata(scene, object_handle); }

template<> inline uint32_t gfxSceneGetObjectCount<GfxMesh>(GfxScene scene) { return gfxSceneGetMeshCount(scene); }
template<> inline GfxMesh const *gfxSceneGetObjects<GfxMesh>(GfxScene scene) { return gfxSceneGetMeshes(scene); }
template<> inline GfxMesh *gfxSceneGetObject<GfxMesh>(GfxScene scene, uint64_t object_handle) { return gfxSceneGetMesh(scene, object_handle); }
template<> inline GfxRef<GfxMesh> gfxSceneGetObjectHandle<GfxMesh>(GfxScene scene, uint32_t object_index) { return gfxSceneGetMeshHandle(scene, object_index); }
template<> inline GfxMetadata const &gfxSceneGetObjectMetadata<GfxMesh>(GfxScene scene, uint64_t object_handle) { return gfxSceneGetMeshMetadata(scene, object_handle); }

template<> inline uint32_t gfxSceneGetObjectCount<GfxInstance>(GfxScene scene) { return gfxSceneGetInstanceCount(scene); }
template<> inline GfxInstance const *gfxSceneGetObjects<GfxInstance>(GfxScene scene) { return gfxSceneGetInstances(scene); }
template<> inline GfxInstance *gfxSceneGetObject<GfxInstance>(GfxScene scene, uint64_t object_handle) { return gfxSceneGetInstance(scene, object_handle); }
template<> inline GfxRef<GfxInstance> gfxSceneGetObjectHandle<GfxInstance>(GfxScene scene, uint32_t object_index) { return gfxSceneGetInstanceHandle(scene, object_index); }
template<> inline GfxMetadata const &gfxSceneGetObjectMetadata<GfxInstance>(GfxScene scene, uint64_t object_handle) { return gfxSceneGetInstanceMetadata(scene, object_handle); }

template<typename TYPE> uint32_t gfxSceneGetObjectCount(GfxScene scene) { static_assert(std::is_void_v<TYPE>, "Cannot get object count for unsupported object type"); }
template<typename TYPE> TYPE const *gfxSceneGetObjects(GfxScene scene) { static_assert(std::is_void_v<TYPE>, "Cannot get object list for unsupported object type"); }
template<typename TYPE> TYPE *gfxSceneGetObject(GfxScene scene, uint64_t object_handle) { static_assert(std::is_void_v<TYPE>, "Cannot get scene object for unsupported object type"); }
template<typename TYPE> GfxRef<TYPE> gfxSceneGetObjectHandle(GfxScene scene, uint32_t object_index) { static_assert(std::is_void_v<TYPE>, "Cannot get object handle for unsupported object type"); }
template<typename TYPE> GfxMetadata const &gfxSceneGetObjectMetadata(GfxScene scene, uint64_t object_handle) { static_assert(std::is_void_v<TYPE>, "Cannot get object metadata for unsupported object type"); }

#endif //! GFX_INCLUDE_GFX_SCENE_H

//!
//! Implementation details.
//!

#ifdef GFX_IMPLEMENTATION_DEFINE

#pragma once

#include <map>
#include <set>
#include <functional>
#pragma warning(push)
#pragma warning(disable:4789)   // buffer will be overrun
#define CGLTF_IMPLEMENTATION
#include "cgltf.h"              // glTF loader
#include "tiny_obj_loader.cc"   // obj loader
#pragma warning(pop)
#define STB_IMAGE_IMPLEMENTATION
#include "stb_image.h"
#include "ktx.h"
#include "vulkan/vulkan.h"
#include "glm/gtx/quaternion.hpp"

class GfxSceneInternal
{
    GFX_NON_COPYABLE(GfxSceneInternal);

    struct GltfNode
    {
        glm::dmat4 matrix_;

        glm::dvec3 translate_;
        glm::dquat rotate_;
        glm::dvec3 scale_;

        GfxRef<GfxCamera> camera_;
        GfxRef<GfxLight> light_;
        std::vector<uint64_t> children_;
        std::vector<GfxRef<GfxInstance>> instances_;
    };

    struct GltfAnimatedNode
    {
        glm::dvec3 translate_;
        glm::dquat rotate_;
        glm::dvec3 scale_;
    };

    enum GltfAnimationChannelMode
    {
        kGltfAnimationChannelMode_Linear = 0,
        kGltfAnimationChannelMode_Step,

        kGltfAnimationChannelMode_Count
    };

    enum GltfAnimationChannelType
    {
        kGltfAnimationChannelType_Translate = 0,
        kGltfAnimationChannelType_Rotate,
        kGltfAnimationChannelType_Scale,

        kGltfAnimationChannelType_Count
    };

    struct GltfAnimationChannel
    {
        uint64_t node_;
        std::vector<float> keyframes_;
        std::vector<glm::vec4> values_;
        GltfAnimationChannelMode mode_;
        GltfAnimationChannelType type_;
    };

    struct GltfAnimation
    {
        std::vector<uint64_t> nodes_;
        std::vector<GltfAnimationChannel> channels_;
    };

    GfxArray<GltfNode> gltf_nodes_;
    GfxArray<GltfAnimatedNode> gltf_animated_nodes_;
    GfxHandles gltf_node_handles_;
    GfxArray<GltfAnimation> gltf_animations_;

    GfxArray<GfxAnimation> animations_;
    GfxArray<uint64_t> animation_refs_;
    GfxArray<GfxMetadata> animation_metadata_;
    GfxHandles animation_handles_;

    GfxArray<GfxCamera> cameras_;
    GfxArray<uint64_t> camera_refs_;
    GfxArray<GfxMetadata> camera_metadata_;
    GfxConstRef<GfxCamera> active_camera_;
    GfxHandles camera_handles_;

    GfxArray<GfxLight> lights_;
    GfxArray<uint64_t> light_refs_;
    GfxArray<GfxMetadata> light_metadata_;
    GfxHandles light_handles_;

    GfxArray<GfxImage> images_;
    GfxArray<uint64_t> image_refs_;
    GfxArray<GfxMetadata> image_metadata_;
    GfxHandles image_handles_;

    GfxArray<GfxMaterial> materials_;
    GfxArray<uint64_t> material_refs_;
    GfxArray<GfxMetadata> material_metadata_;
    GfxHandles material_handles_;

    GfxArray<GfxMesh> meshes_;
    GfxArray<uint64_t> mesh_refs_;
    GfxArray<GfxMetadata> mesh_metadata_;
    GfxHandles mesh_handles_;

    GfxArray<GfxInstance> instances_;
    GfxArray<uint64_t> instance_refs_;
    GfxArray<GfxMetadata> instance_metadata_;
    GfxHandles instance_handles_;

    static GfxArray<GfxScene> scenes_;
    static GfxHandles scene_handles_;

    template<typename TYPE> GfxArray<TYPE> &objects_();
    template<typename TYPE> GfxArray<uint64_t> &object_refs_();
    template<typename TYPE> GfxArray<GfxMetadata> &object_metadata_();
    template<typename TYPE> GfxHandles &object_handles_();

    template<> inline GfxArray<GfxAnimation> &objects_<GfxAnimation>() { return animations_; }
    template<> inline GfxArray<uint64_t> &object_refs_<GfxAnimation>() { return animation_refs_; }
    template<> inline GfxArray<GfxMetadata> &object_metadata_<GfxAnimation>() { return animation_metadata_; }
    template<> inline GfxHandles &object_handles_<GfxAnimation>() { return animation_handles_; }

    template<> inline GfxArray<GfxCamera> &objects_<GfxCamera>() { return cameras_; }
    template<> inline GfxArray<uint64_t> &object_refs_<GfxCamera>() { return camera_refs_; }
    template<> inline GfxArray<GfxMetadata> &object_metadata_<GfxCamera>() { return camera_metadata_; }
    template<> inline GfxHandles &object_handles_<GfxCamera>() { return camera_handles_; }

    template<> inline GfxArray<GfxLight>& objects_<GfxLight>() { return lights_; }
    template<> inline GfxArray<uint64_t>& object_refs_<GfxLight>() { return light_refs_; }
    template<> inline GfxArray<GfxMetadata>& object_metadata_<GfxLight>() { return light_metadata_; }
    template<> inline GfxHandles& object_handles_<GfxLight>() { return light_handles_; }

    template<> inline GfxArray<GfxImage> &objects_<GfxImage>() { return images_; }
    template<> inline GfxArray<uint64_t> &object_refs_<GfxImage>() { return image_refs_; }
    template<> inline GfxArray<GfxMetadata> &object_metadata_<GfxImage>() { return image_metadata_; }
    template<> inline GfxHandles &object_handles_<GfxImage>() { return image_handles_; }

    template<> inline GfxArray<GfxMaterial> &objects_<GfxMaterial>() { return materials_; }
    template<> inline GfxArray<uint64_t> &object_refs_<GfxMaterial>() { return material_refs_; }
    template<> inline GfxArray<GfxMetadata> &object_metadata_<GfxMaterial>() { return material_metadata_; }
    template<> inline GfxHandles &object_handles_<GfxMaterial>() { return material_handles_; }

    template<> inline GfxArray<GfxMesh> &objects_<GfxMesh>() { return meshes_; }
    template<> inline GfxArray<uint64_t> &object_refs_<GfxMesh>() { return mesh_refs_; }
    template<> inline GfxArray<GfxMetadata> &object_metadata_<GfxMesh>() { return mesh_metadata_; }
    template<> inline GfxHandles &object_handles_<GfxMesh>() { return mesh_handles_; }

    template<> inline GfxArray<GfxInstance> &objects_<GfxInstance>() { return instances_; }
    template<> inline GfxArray<uint64_t> &object_refs_<GfxInstance>() { return instance_refs_; }
    template<> inline GfxArray<GfxMetadata> &object_metadata_<GfxInstance>() { return instance_metadata_; }
    template<> inline GfxHandles &object_handles_<GfxInstance>() { return instance_handles_; }

public:
    GfxSceneInternal(GfxScene &scene) : animation_handles_("animation"), camera_handles_("camera"), image_handles_("image")
                                      , material_handles_("material"), mesh_handles_("mesh"), instance_handles_("instance")
                                      { scene.handle = reinterpret_cast<uint64_t>(this); }
    ~GfxSceneInternal() { terminate(); }

    GfxResult initialize()
    {
        return kGfxResult_NoError;
    }

    GfxResult terminate()
    {
        GFX_TRY(clear());

        return kGfxResult_NoError;
    }

    GfxResult import(GfxScene const &scene, char const *asset_file)
    {
        if(asset_file == nullptr)
            return kGfxResult_InvalidParameter;
        char const *asset_extension = strrchr(asset_file, '.');
        if(asset_extension == nullptr)
            return GFX_SET_ERROR(kGfxResult_InvalidParameter, "Unable to determine extension for asset file `%s'", asset_file);
        if(CaseInsensitiveCompare(asset_extension, ".obj") ||
           CaseInsensitiveCompare(asset_extension, ".objm"))
            GFX_TRY(importObj(scene, asset_file));
        else if(CaseInsensitiveCompare(asset_extension, ".glb") ||
                CaseInsensitiveCompare(asset_extension, ".gltf"))
            GFX_TRY(importGltf(scene, asset_file));
        else if(CaseInsensitiveCompare(asset_extension, ".hdr"))
            GFX_TRY(importHdr(scene, asset_file));
        else if(CaseInsensitiveCompare(asset_extension, ".ktx2") ||
            CaseInsensitiveCompare(asset_extension, ".ktx"))
            GFX_TRY(importKtx(scene, asset_file));
        else if(CaseInsensitiveCompare(asset_extension, ".bmp") ||
                CaseInsensitiveCompare(asset_extension, ".png") ||
                CaseInsensitiveCompare(asset_extension, ".tga") ||
                CaseInsensitiveCompare(asset_extension, ".jpg") ||
                CaseInsensitiveCompare(asset_extension, ".jpeg"))
            GFX_TRY(importImage(scene, asset_file));
        else
            return GFX_SET_ERROR(kGfxResult_InvalidOperation, "Cannot import unsupported asset type `%s'", asset_extension);
        return kGfxResult_NoError;
    }

    GfxResult clear()
    {
        clearObjects<GfxAnimation>();
        clearObjects<GfxCamera>();
        clearObjects<GfxLight>();
        clearObjects<GfxImage>();
        clearObjects<GfxMaterial>();
        clearObjects<GfxMesh>();
        clearObjects<GfxInstance>();

        return kGfxResult_NoError;
    }

    GfxResult applyAnimation(uint64_t animation_handle, float time_in_seconds)
    {
        if(!animation_handles_.has_handle(animation_handle))
            return GFX_SET_ERROR(kGfxResult_InvalidOperation, "Cannot apply animation of an invalid object");
        GltfAnimation const *gltf_animation = gltf_animations_.at(GetObjectIndex(animation_handle));
        if(gltf_animation != nullptr)
        {
            for(size_t i = 0; i < gltf_animation->channels_.size(); ++i)
            {
                double interpolate = 1.0;
                glm::dvec4 previous_value, next_value;
                GltfAnimationChannel const &animation_channel = gltf_animation->channels_[i];
                if(!gltf_node_handles_.has_handle(animation_channel.node_)) continue;   // invalid target node
                GltfAnimatedNode *animated_node = gltf_animated_nodes_.at(GetObjectIndex(animation_channel.node_));
                if(animation_channel.keyframes_.empty() || animated_node == nullptr) { GFX_ASSERT(0); continue; }
                uint32_t const keyframe = (uint32_t)(std::lower_bound(animation_channel.keyframes_.data(),
                                                                      animation_channel.keyframes_.data() + animation_channel.keyframes_.size(), time_in_seconds)
                                                                    - animation_channel.keyframes_.data());
                if(keyframe == 0)
                    previous_value = next_value = glm::dvec4(animation_channel.values_.front());
                else if(keyframe >= (uint32_t)animation_channel.keyframes_.size())
                    previous_value = next_value = glm::dvec4(animation_channel.values_.back());
                else
                {
                    if(animation_channel.mode_ == kGltfAnimationChannelMode_Linear)
                    {
                        interpolate = ((double)time_in_seconds                        - (double)animation_channel.keyframes_[keyframe - 1])
                                    / ((double)animation_channel.keyframes_[keyframe] - (double)animation_channel.keyframes_[keyframe - 1]);
                    }
                    previous_value = glm::dvec4(animation_channel.values_[keyframe - 1]);
                    next_value     = glm::dvec4(animation_channel.values_[keyframe]);
                }
                switch(animation_channel.type_)
                {
                case kGltfAnimationChannelType_Translate:
                    animated_node->translate_ = glm::mix(glm::dvec3(previous_value.x, previous_value.y, previous_value.z),
                                                         glm::dvec3(next_value.x,     next_value.y,     next_value.z), interpolate);
                    break;
                case kGltfAnimationChannelType_Rotate:
                    animated_node->rotate_ = glm::slerp(glm::dquat(previous_value.w, previous_value.x, previous_value.y, previous_value.z),
                                                        glm::dquat(next_value.w,     next_value.x,     next_value.y,     next_value.z), interpolate);
                    break;
                case kGltfAnimationChannelType_Scale:
                    animated_node->scale_ = glm::mix(glm::dvec3(previous_value.x, previous_value.y, previous_value.z),
                                                     glm::dvec3(next_value.x,     next_value.y,     next_value.z), interpolate);
                    break;
                default:
                    GFX_ASSERT(0);
                    break;  // should never happen
                }
            }
            std::function<void(uint64_t, glm::dmat4 const &)> VisitNode;
            VisitNode = [&](uint64_t node_handle, glm::dmat4 const &parent_transform)
            {
                glm::dmat4 transform;
                if(!gltf_node_handles_.has_handle(node_handle)) return;
                GltfNode const &node = gltf_nodes_[GetObjectIndex(node_handle)];
                GltfAnimatedNode *animated_node = gltf_animated_nodes_.at(GetObjectIndex(node_handle));
                if(animated_node == nullptr)
                    transform = parent_transform * node.matrix_;
                else
                {
                    glm::dmat4 const translate = glm::translate(glm::dmat4(1.0), animated_node->translate_);
                    glm::dmat4 const rotate = glm::toMat4(animated_node->rotate_);
                    glm::dmat4 const scale = glm::scale(glm::dmat4(1.0), animated_node->scale_);
                    transform = parent_transform * translate * rotate * scale;
                }
                for(size_t i = 0; i < node.children_.size(); ++i)
                    VisitNode(node.children_[i], transform);
                for(size_t i = 0; i < node.instances_.size(); ++i)
                    if(node.instances_[i])
                        node.instances_[i]->transform = glm::mat4(transform);
                if(node.camera_)
                    TransformGltfCamera(*node.camera_, transform);
                if(node.light_)
                    TransformGltfLight(*node.light_, transform);
            };
            for(size_t i = 0; i < gltf_animation->nodes_.size(); ++i)
                VisitNode(gltf_animation->nodes_[i], glm::dmat4(1.0));
        }
        return kGfxResult_NoError;
    }

    GfxResult resetAnimation(uint64_t animation_handle)
    {
        if(!animation_handles_.has_handle(animation_handle))
            return GFX_SET_ERROR(kGfxResult_InvalidOperation, "Cannot reset animation of an invalid object");
        GltfAnimation const *gltf_animation = gltf_animations_.at(GetObjectIndex(animation_handle));
        if(gltf_animation != nullptr)
        {
            std::function<void(uint64_t, glm::dmat4 const &)> VisitNode;
            VisitNode = [&](uint64_t node_handle, glm::dmat4 const &parent_transform)
            {
                if(!gltf_node_handles_.has_handle(node_handle)) return;
                GltfNode const &node = gltf_nodes_[GetObjectIndex(node_handle)];
                glm::dmat4 const transform = parent_transform * node.matrix_;
                for(size_t i = 0; i < node.children_.size(); ++i)
                    VisitNode(node.children_[i], transform);
                for(size_t i = 0; i < node.instances_.size(); ++i)
                    if(node.instances_[i])
                        node.instances_[i]->transform = glm::mat4(transform);
                if(node.camera_)
                    TransformGltfCamera(*node.camera_, transform);
                if(node.light_)
                    TransformGltfLight(*node.light_, transform);
            };
            for(size_t i = 0; i < gltf_animation->nodes_.size(); ++i)
                VisitNode(gltf_animation->nodes_[i], glm::dmat4(1.0));
        }
        return kGfxResult_NoError;
    }

    GfxResult resetAllAnimation()
    {
        uint32_t const animation_count = animation_refs_.size();
        for(uint32_t i = 0; i < animation_count; ++i)
        {
            uint64_t const animation_handle = animation_refs_[animation_refs_.get_index(i)];
            resetAnimation(animation_handle);   // reset animation
        }
        return kGfxResult_NoError;
    }

    float getAnimationLength(uint64_t animation_handle)
    {
        if(!animation_handles_.has_handle(animation_handle))
        {
            GFX_PRINT_ERROR(kGfxResult_InvalidOperation, "Cannot get the duration of an invalid animation object");
            return 0.0f;    // invalid operation
        }
        return GFX_MAX(getAnimationEnd(animation_handle) - getAnimationStart(animation_handle), 0.0f);
    }

    float getAnimationStart(uint64_t animation_handle)
    {
        float animation_start = 0.0f;
        if(!animation_handles_.has_handle(animation_handle))
        {
            GFX_PRINT_ERROR(kGfxResult_InvalidOperation, "Cannot get the start of an invalid animation object");
            return animation_start; // invalid operation
        }
        GltfAnimation const *gltf_animation = gltf_animations_.at(GetObjectIndex(animation_handle));
        if(gltf_animation != nullptr)
            for(size_t i = 0; i < gltf_animation->channels_.size(); ++i)
                if(!gltf_animation->channels_[i].keyframes_.empty())
                    animation_start = GFX_MIN(animation_start, gltf_animation->channels_[i].keyframes_.front());
        return animation_start;
    }

    float getAnimationEnd(uint64_t animation_handle)
    {
        float animation_end = 0.0f;
        if(!animation_handles_.has_handle(animation_handle))
        {
            GFX_PRINT_ERROR(kGfxResult_InvalidOperation, "Cannot get the end of an invalid animation object");
            return animation_end;   // invalid operation
        }
        GltfAnimation const *gltf_animation = gltf_animations_.at(GetObjectIndex(animation_handle));
        if(gltf_animation != nullptr)
            for(size_t i = 0; i < gltf_animation->channels_.size(); ++i)
                if(!gltf_animation->channels_[i].keyframes_.empty())
                    animation_end = GFX_MAX(animation_end, gltf_animation->channels_[i].keyframes_.back());
        return animation_end;
    }

    GfxResult setActiveCamera(GfxScene const &scene, uint64_t camera_handle)
    {
        active_camera_.handle = camera_handle;
        active_camera_.scene = scene;

        return kGfxResult_NoError;
    }

    GfxConstRef<GfxCamera> getActiveCamera()
    {
        return active_camera_;
    }

    template<typename TYPE>
    GfxRef<TYPE> createObject(GfxScene const &scene)
    {
        GfxRef<TYPE> object_ref = {};
        object_ref.handle = object_handles_<TYPE>().allocate_handle();
        object_refs_<TYPE>().insert(GetObjectIndex(object_ref.handle), object_ref.handle);
        object_metadata_<TYPE>().insert(GetObjectIndex(object_ref.handle)).is_valid = true;
        objects_<TYPE>().insert(GetObjectIndex(object_ref.handle)) = {};
        object_ref.scene = scene;
        return object_ref;
    }

    template<typename TYPE>
    GfxResult destroyObjectCallback(uint64_t object_handle);

    template<>
    GfxResult destroyObjectCallback<GfxAnimation>(uint64_t object_handle)
    {
        GFX_ASSERT(animation_handles_.has_handle(object_handle));
        GltfAnimation const *gltf_animation = gltf_animations_.at(GetObjectIndex(object_handle));
        if(gltf_animation != nullptr)
        {
            std::set<uint64_t> node_handles;
            std::function<void(uint64_t)> VisitNode;
            VisitNode = [&](uint64_t node_handle)
            {
                if(!gltf_node_handles_.has_handle(node_handle)) return;
                uint32_t const children_count = (uint32_t)gltf_nodes_[GetObjectIndex(node_handle)].children_.size();
                for(size_t i = 0; i < children_count; ++i)
                {
                    GltfNode const &node = gltf_nodes_[GetObjectIndex(node_handle)];
                    VisitNode(node.children_[i]);   // release child nodes
                }
                node_handles.insert(node_handle);
            };
            for(size_t i = 0; i < gltf_animation->nodes_.size(); ++i)
                VisitNode(gltf_animation->nodes_[i]);
            for(uint64_t node_handle : node_handles)
            {
                gltf_node_handles_.free_handle(node_handle);
                gltf_nodes_.erase(GetObjectIndex(node_handle));
                if(gltf_animated_nodes_.has(GetObjectIndex(node_handle)))
                    gltf_animated_nodes_.erase(GetObjectIndex(node_handle));
            }
            gltf_animations_.erase(GetObjectIndex(object_handle));
        }
        return kGfxResult_NoError;
    }

    template<typename TYPE>
    GfxResult destroyObject(uint64_t object_handle)
    {
        if(object_handle == 0)
            return kGfxResult_NoError;
        if(!object_handles_<TYPE>().has_handle(object_handle))
            return GFX_SET_ERROR(kGfxResult_InvalidOperation, "Cannot destroy invalid scene object");
        destroyObjectCallback<TYPE>(object_handle);
        objects_<TYPE>().erase(GetObjectIndex(object_handle));
        object_refs_<TYPE>().erase(GetObjectIndex(object_handle));
        object_metadata_<TYPE>().erase(GetObjectIndex(object_handle));
        object_handles_<TYPE>().free_handle(object_handle);
        return kGfxResult_NoError;
    }

    template<typename TYPE>
    GfxResult clearObjects()
    {
        while(getObjectCount<TYPE>() > 0)
            GFX_TRY(destroyObject<TYPE>(object_refs_<TYPE>().data()[0]));
        return kGfxResult_NoError;
    }

    template<typename TYPE>
    uint32_t getObjectCount()
    {
        return objects_<TYPE>().size();
    }

    template<typename TYPE>
    TYPE const *getObjects()
    {
        return objects_<TYPE>().data();
    }

    template<typename TYPE>
    TYPE *getObject(uint64_t object_handle)
    {
        if(!object_handles_<TYPE>().has_handle(object_handle))
            return nullptr; // invalid object handle
        return objects_<TYPE>().at(GetObjectIndex(object_handle));
    }

    template<typename TYPE>
    GfxRef<TYPE> getObjectHandle(GfxScene const &scene, uint32_t object_index)
    {
        GfxRef<TYPE> object_ref = {};
        if(object_index >= object_refs_<TYPE>().size())
            return object_ref;  // out of bounds
        object_ref.handle = object_refs_<TYPE>()[object_refs_<TYPE>().get_index(object_index)];
        object_ref.scene = scene;
        return object_ref;
    }

    template<typename TYPE>
    GfxMetadata const &getObjectMetadata(uint64_t object_handle)
    {
        static GfxMetadata const metadata = {};
        if(!object_handles_<TYPE>().has_handle(object_handle))
            return metadata;    // invalid object handle
        return object_metadata_<TYPE>()[GetObjectIndex(object_handle)];
    }

    static inline GfxSceneInternal *GetGfxScene(GfxScene scene) { return reinterpret_cast<GfxSceneInternal *>(scene.handle); }

private:
    static inline uint32_t GetObjectIndex(uint64_t object_handle)
    {
        return (uint32_t)(object_handle != 0 ? object_handle & 0xFFFFFFFFull : 0xFFFFFFFFull);
    }

    static inline bool CaseInsensitiveCompare(char const *str1, char const *str2)
    {
        GFX_ASSERT(str1 != nullptr && str2 != nullptr);
        for(uint32_t i = 0;; ++i)
            if(tolower(str1[i]) != tolower(str2[i]))
                return false;
            else if(str1[i] == '\0')
                break;
        return true;
    }

    static inline void TransformGltfCamera(GfxCamera &camera, glm::dmat4 const &transform)
    {
        glm::dvec4 eye(0.0, 0.0, 0.0, 1.0);
        glm::dvec4 center(0.0, 0.0, -1.0, 1.0);
        glm::dvec4 up(0.0, 1.0, 0.0, 0.0);

        eye    = transform * eye;
        center = transform * center;
        up     = transform * up;

        camera.eye    = glm::vec3(eye / eye.w);
        camera.center = glm::vec3(center / center.w);
        camera.up     = glm::vec3(glm::normalize(up));
    }

    static inline void TransformGltfLight(GfxLight& light, glm::dmat4 const& transform)
    {
        glm::dvec4 position(0.0, 0.0, 0.0, 1.0);
        glm::dvec4 direction(0.0, 0.0, 1.0, 0.0);//Direction oriented toward the light

        position = transform * position;
        direction = transform * direction;

        light.position = glm::vec3(position / position.w);
        light.direction = glm::vec3(direction);
    }

    static inline DXGI_FORMAT GetImageFormat(GfxImage const& image)
    {
        if(image.format != DXGI_FORMAT_UNKNOWN) return image.format;
        if(image.bytes_per_channel != 1 && image.bytes_per_channel != 2 && image.bytes_per_channel != 4) return DXGI_FORMAT_UNKNOWN;
        uint32_t const bits = (image.bytes_per_channel << 3);
        switch(image.channel_count) {
        case 1:
            return (bits == 8 ? DXGI_FORMAT_R8_UNORM : bits == 16 ? DXGI_FORMAT_R16_UNORM : DXGI_FORMAT_R32_FLOAT);
        case 2:
            return (bits == 8 ? DXGI_FORMAT_R8G8_UNORM : bits == 16 ? DXGI_FORMAT_R16G16_UNORM : DXGI_FORMAT_R32G32_FLOAT);
        case 4:
            return (bits == 8 ? DXGI_FORMAT_R8G8B8A8_UNORM : bits == 16 ? DXGI_FORMAT_R16G16B16A16_UNORM : DXGI_FORMAT_R32G32B32A32_FLOAT);
        default:
            break;
        }
        return DXGI_FORMAT_UNKNOWN;
    }

    static inline DXGI_FORMAT ConvertImageFormatSRGB(const DXGI_FORMAT format)
    {
        switch(format)
        {
        case DXGI_FORMAT_R8G8B8A8_UNORM: return DXGI_FORMAT_R8G8B8A8_UNORM_SRGB;
        case DXGI_FORMAT_BC1_UNORM: return DXGI_FORMAT_BC1_UNORM_SRGB;
        case DXGI_FORMAT_BC2_UNORM: return DXGI_FORMAT_BC2_UNORM_SRGB;
        case DXGI_FORMAT_BC3_UNORM: return DXGI_FORMAT_BC3_UNORM_SRGB;
        case DXGI_FORMAT_BC7_UNORM: return DXGI_FORMAT_BC7_UNORM_SRGB;
        case DXGI_FORMAT_B8G8R8A8_TYPELESS: return DXGI_FORMAT_B8G8R8A8_UNORM_SRGB;
        case DXGI_FORMAT_B8G8R8X8_TYPELESS: return DXGI_FORMAT_B8G8R8X8_UNORM_SRGB;
        default:
            break;
        }
        return format;
    }

    static inline DXGI_FORMAT ConvertImageFormatLinear(const DXGI_FORMAT format)
    {
        switch(format)
        {
        case DXGI_FORMAT_R8G8B8A8_UNORM_SRGB: return DXGI_FORMAT_R8G8B8A8_UNORM;
        case DXGI_FORMAT_BC1_UNORM_SRGB: return DXGI_FORMAT_BC1_UNORM;
        case DXGI_FORMAT_BC2_UNORM_SRGB: return DXGI_FORMAT_BC2_UNORM;
        case DXGI_FORMAT_BC3_UNORM_SRGB: return DXGI_FORMAT_BC3_UNORM;
        case DXGI_FORMAT_BC7_UNORM_SRGB: return DXGI_FORMAT_BC7_UNORM;
        case DXGI_FORMAT_B8G8R8A8_UNORM_SRGB: return DXGI_FORMAT_B8G8R8A8_TYPELESS;
        case DXGI_FORMAT_B8G8R8X8_UNORM_SRGB: return DXGI_FORMAT_B8G8R8X8_TYPELESS;
        default:
            break;
        }
        return format;
    }

    GfxResult importObj(GfxScene const &scene, char const *asset_file)
    {
        tinyobj::ObjReader obj_reader;
        GFX_ASSERT(asset_file != nullptr);
        tinyobj::ObjReaderConfig obj_reader_config;
        obj_reader_config.vertex_color = false;
        if(!obj_reader.ParseFromFile(asset_file, obj_reader_config))
            return GFX_SET_ERROR(kGfxResult_InvalidOperation, "Failed to load obj file `%s'", obj_reader.Error().c_str());
        if(!obj_reader.Warning().empty())
            GFX_PRINTLN("Parsed obj file `%s' with warnings:\r\n%s", asset_file, obj_reader.Warning().c_str());
        char const *file = GFX_MAX(strrchr(asset_file, '/'), strrchr(asset_file, '\\'));    // retrieve file name
        std::string const texture_path = (file == nullptr ? "./" : std::string(asset_file, file - asset_file + 1));
        auto const LoadImage = [&](std::string const &texname, GfxConstRef<GfxImage> &image)
        {
            if(texname.empty()) return; // no image to be loaded
            std::string texture_file = texture_path + texname;
            FILE *fd = fopen(texture_file.c_str(), "rb"); if(fd) fclose(fd);
            if(fd == nullptr) texture_file = texname;   // is this not a relative path?
            if(gfxSceneImport(scene, texture_file.c_str()) != kGfxResult_NoError)
                return; // unable to load image file
            image = gfxSceneFindObjectByAssetFile<GfxImage>(scene, texture_file.c_str());
        };
        std::vector<GfxConstRef<GfxMaterial>> materials(obj_reader.GetMaterials().size());
        for(size_t i = 0; i < obj_reader.GetMaterials().size(); ++i)
        {
            GfxRef<GfxMaterial> material_ref = gfxSceneCreateMaterial(scene);
            tinyobj::material_t const &obj_material = obj_reader.GetMaterials()[i];
            GfxMetadata &material_metadata = material_metadata_[material_ref];
            material_metadata.asset_file = asset_file;  // set up metadata
            material_metadata.object_name = obj_material.name;
            material_ref->albedo = glm::vec4(obj_material.diffuse[0], obj_material.diffuse[1], obj_material.diffuse[2], obj_material.dissolve);
            material_ref->roughness = obj_material.roughness;
            material_ref->metallicity = obj_material.metallic;
            material_ref->emissivity = glm::vec3(obj_material.emission[0], obj_material.emission[1], obj_material.emission[2]);
            material_ref->ior = obj_material.ior;
            material_ref->specular = glm::vec4(obj_material.specular[0], obj_material.specular[1], obj_material.specular[2], 1.0f);
            LoadImage(obj_material.diffuse_texname, material_ref->albedo_map);
            if(material_ref->albedo_map)
            {
                if(material_ref->albedo_map->bytes_per_channel <= 1)
                    gfxSceneGetObject<GfxImage>(scene, material_ref->albedo_map)->format = ConvertImageFormatSRGB(material_ref->albedo_map->format);
                material_ref->albedo = glm::vec4(glm::vec3(1.0f), material_ref->albedo.w);
            }
            LoadImage(obj_material.roughness_texname, material_ref->roughness_map);
            if(material_ref->roughness_map) material_ref->roughness = 1.0f;
            LoadImage(obj_material.metallic_texname, material_ref->metallicity_map);
            if(material_ref->metallicity_map) material_ref->metallicity = 1.0f;
            LoadImage(obj_material.emissive_texname, material_ref->emissivity_map);
            if(material_ref->emissivity_map)
            {
                if(material_ref->emissivity_map->bytes_per_channel <= 1)
                    gfxSceneGetObject<GfxImage>(scene, material_ref->emissivity_map)->format = ConvertImageFormatSRGB(material_ref->emissivity_map->format);
                material_ref->emissivity = glm::vec3(1.0f);
            }
            LoadImage(obj_material.specular_texname, material_ref->specular_map);
            if(material_ref->specular_map)
            {
                if(material_ref->specular_map->bytes_per_channel <= 1)
                    gfxSceneGetObject<GfxImage>(scene, material_ref->specular_map)->format = ConvertImageFormatSRGB(material_ref->specular_map->format);
                material_ref->specular = glm::vec4(1.0f);
            }
            materials[i] = material_ref;    // append the new material
        }
        for(size_t i = 0; i < obj_reader.GetShapes().size(); ++i)
        {
            uint32_t first_index = 0;
            tinyobj::shape_t const &obj_shape = obj_reader.GetShapes()[i];
            if(obj_shape.mesh.indices.empty()) continue;    // only support indexed meshes for now
            typedef std::map<std::tuple<int32_t, int32_t, int32_t>, std::pair<uint32_t, GfxVertex>> VertexMap;
            std::map<uint32_t, VertexMap> mesh_map; // based on material index
            std::map<uint32_t, std::vector<uint32_t>> index_map;
            for(size_t j = 0; j < obj_shape.mesh.num_face_vertices.size(); ++j)
            {
                uint32_t const index_offset = first_index;
                first_index += obj_shape.mesh.num_face_vertices[j];
                if(obj_shape.mesh.num_face_vertices[j] != 3) continue;  // only support triangle meshes
                uint32_t const material_idx = (j < obj_shape.mesh.material_ids.size() ? obj_shape.mesh.material_ids[j] : 0xFFFFFFFFu);
                VertexMap &vertex_map = mesh_map[material_idx]; // get hold of the vertex map
                std::vector<uint32_t> &indices = index_map[material_idx];
                for(uint32_t k = index_offset; k < index_offset + 3; ++k)
                {
                    std::tuple<int32_t, int32_t, int32_t> const key(obj_shape.mesh.indices[k].vertex_index,
                                                                    obj_shape.mesh.indices[k].normal_index,
                                                                    obj_shape.mesh.indices[k].texcoord_index);
                    VertexMap::const_iterator const it = vertex_map.find(key);
                    if(it != vertex_map.end())
                        indices.push_back((*it).second.first);
                    else
                    {
                        GfxVertex vertex = {};
                        if(std::get<0>(key) >= 0)
                        {
                            vertex.position.x = obj_reader.GetAttrib().vertices[3 * std::get<0>(key) + 0];
                            vertex.position.y = obj_reader.GetAttrib().vertices[3 * std::get<0>(key) + 1];
                            vertex.position.z = obj_reader.GetAttrib().vertices[3 * std::get<0>(key) + 2];
                        }
                        if(std::get<1>(key) >= 0)
                        {
                            vertex.normal.x = obj_reader.GetAttrib().normals[3 * std::get<1>(key) + 0];
                            vertex.normal.y = obj_reader.GetAttrib().normals[3 * std::get<1>(key) + 1];
                            vertex.normal.z = obj_reader.GetAttrib().normals[3 * std::get<1>(key) + 2];
                        }
                        if(std::get<2>(key) >= 0)
                        {
                            vertex.uv.x = obj_reader.GetAttrib().texcoords[2 * std::get<2>(key) + 0];
                            vertex.uv.y = 1.0f - obj_reader.GetAttrib().texcoords[2 * std::get<2>(key) + 1];
                        }
                        uint32_t const index = (uint32_t)vertex_map.size();
                        vertex_map[key] = std::pair<uint32_t, GfxVertex>(index, vertex);
                        indices.push_back(index);   // append index to new vertex
                    }
                }
            }
            uint32_t mesh_id = 0;
            for(std::map<uint32_t, VertexMap>::const_iterator it = mesh_map.begin(); it != mesh_map.end(); ++it, ++mesh_id)
            {
                VertexMap const &vertices = (*it).second;
                std::vector<uint32_t> &indices = index_map[(*it).first];
                if(indices.empty()) continue;   // do not create empty meshes
                GfxRef<GfxMesh> mesh_ref = gfxSceneCreateMesh(scene);
                std::swap(mesh_ref->indices, indices);
                mesh_ref->vertices.resize(vertices.size());
                GfxMetadata &mesh_metadata = mesh_metadata_[mesh_ref];
                mesh_metadata.asset_file = asset_file;  // set up metadata
                mesh_metadata.object_name = obj_shape.name;
                if(mesh_id > 0)
                {
                    mesh_metadata.object_name += ".";
                    mesh_metadata.object_name += std::to_string(mesh_id);
                }
                if((*it).first < materials.size())
                    mesh_ref->material = materials[(*it).first];
                glm::vec3 bounds_min(FLT_MAX), bounds_max(-FLT_MAX);
                for(VertexMap::const_iterator it2 = vertices.begin(); it2 != vertices.end(); ++it2)
                {
                    uint32_t const index = (*it2).second.first;
                    GfxVertex const &vertex = (*it2).second.second;
                    bounds_min = glm::min(bounds_min, vertex.position);
                    bounds_max = glm::max(bounds_max, vertex.position);
                    mesh_ref->vertices[index] = vertex; // append vertex
                }
                mesh_ref->bounds_min = bounds_min;
                mesh_ref->bounds_max = bounds_max;
                GfxRef<GfxInstance> instance_ref = gfxSceneCreateInstance(scene);
                instance_ref->mesh = mesh_ref;  // .obj does not support instancing, so simply create one instance per mesh
                GfxMetadata &instance_metadata = instance_metadata_[instance_ref];
                instance_metadata.asset_file = asset_file;  // set up metadata
                instance_metadata.object_name = obj_shape.name;
                if(mesh_id > 0)
                {
                    instance_metadata.object_name += ".";
                    instance_metadata.object_name += std::to_string(mesh_id);
                }
            }
        }
        return kGfxResult_NoError;
    }

    GfxResult importGltf(GfxScene const &scene, char const *asset_file)
    {
        GFX_ASSERT(asset_file != nullptr);
        cgltf_options options;
        memset(&options, 0, sizeof(cgltf_options));
        cgltf_data *gltf_model = nullptr;
        cgltf_result result = cgltf_parse_file(&options, asset_file, &gltf_model);
        if(result != cgltf_result_success) {
            return GFX_SET_ERROR(kGfxResult_InvalidOperation, "Failed to parse gltf file `%s'", asset_file);
        }
        result = cgltf_load_buffers(&options, gltf_model, asset_file);
        if(result != cgltf_result_success)
            return GFX_SET_ERROR(kGfxResult_InvalidOperation, "Failed to load gltf file `%s'", asset_file);
#ifndef NDEBUG
        if(cgltf_validate(gltf_model) != cgltf_result_success)
            return GFX_SET_ERROR(kGfxResult_InvalidOperation, "Invalid gltf file `%s'", asset_file);
#endif //! NDEBUG
        if(gltf_model->scenes_count == 0)
            return kGfxResult_NoError;  // nothing needs loading
        std::map<cgltf_camera const *, GfxConstRef<GfxCamera>> cameras;
        for(size_t i = 0; i < gltf_model->cameras_count; ++i)
        {
            cgltf_camera const &gltf_camera = gltf_model->cameras[i];
            if(gltf_camera.type != cgltf_camera_type_perspective) continue; // unsupported camera type
            cgltf_camera_perspective const &gltf_perspective_camera = gltf_camera.data.perspective;
            GfxRef<GfxCamera> camera_ref = gfxSceneCreateCamera(scene);
            GfxCamera &camera = *camera_ref;
            camera.type = kGfxCameraType_Perspective;
            TransformGltfCamera(camera, glm::dmat4(1.0));
            camera.aspect = gltf_perspective_camera.has_aspect_ratio ? gltf_perspective_camera.aspect_ratio : 1.0f;
            camera.fovY   = gltf_perspective_camera.yfov;
            camera.nearZ  = gltf_perspective_camera.znear;
            camera.farZ   = gltf_perspective_camera.zfar;
            GfxMetadata &camera_metadata = camera_metadata_[camera_ref];
            camera_metadata.asset_file = asset_file;    // set up metadata
            camera_metadata.object_name = (gltf_camera.name != nullptr) ? gltf_camera.name : "Camera" + std::to_string(i);
            cameras[&gltf_camera] = camera_ref;
        }
        std::map<cgltf_light const *, GfxConstRef<GfxLight>> lights;
        for(size_t i = 0; i < gltf_model->lights_count; ++i)
        {
            cgltf_light const &gltf_light = gltf_model->lights[i];
            GfxRef<GfxLight> light_ref = gfxSceneCreateLight(scene);
            GfxLight &light = *light_ref;
            light.color = glm::vec3(gltf_light.color[0], gltf_light.color[1], gltf_light.color[2]);
            float const lumens_to_watts = 683.f;
            light.intensity             = gltf_light.intensity / lumens_to_watts;
            if(gltf_light.type == cgltf_light_type_point || gltf_light.type == cgltf_light_type_spot)
                light.intensity *= 4.0f * 3.1415926535897932384626433832795f;
            light.range = gltf_light.range > 0.0 ? gltf_light.range : FLT_MAX;
            light.type = gltf_light.type == cgltf_light_type_point ? kGfxLightType_Point :
                (gltf_light.type == cgltf_light_type_spot ? kGfxLightType_Spot : kGfxLightType_Directional);
            if(light.type == kGfxLightType_Spot)
            {
                light.inner_cone_angle = gltf_light.spot_inner_cone_angle;
                light.outer_cone_angle = gltf_light.spot_outer_cone_angle;
            }
            TransformGltfLight(light, glm::dmat4(1.0));
            GfxMetadata &light_metadata = light_metadata_[light_ref];
            light_metadata.asset_file = asset_file;    // set up metadata
            light_metadata.object_name = (gltf_light.name != nullptr) ? gltf_light.name : "Light" + std::to_string(i);
            lights[&gltf_light] = light_ref;
        }
        std::map<cgltf_image const *, GfxConstRef<GfxImage>> images;
        for(size_t i = 0; i < gltf_model->textures_count; ++i)
        {
            cgltf_texture const &gltf_texture = gltf_model->textures[i];
            if(gltf_texture.image == nullptr && gltf_texture.basisu_image == nullptr)
                continue;
            cgltf_image const *gltf_image = gltf_texture.has_basisu ? gltf_texture.basisu_image : gltf_texture.image;
            GfxRef<GfxImage> image_ref;
            if(gltf_image->uri != nullptr)
            {
                char const *filename = GFX_MAX(strrchr(asset_file, '/'), strrchr(asset_file, '//'));
                std::string image_folder =
                    (filename != nullptr ? std::string(asset_file, 0, filename - asset_file)
                                         : std::string(""));
                if(!image_folder.empty() && image_folder.back() != '/' && image_folder.back() != '\\')
                    image_folder += '/';
                std::string image_file = image_folder + gltf_image->uri;
                if(gfxSceneImport(scene, image_file.c_str()) != kGfxResult_NoError)
                    continue; // unable to load image file
                image_ref          = gfxSceneFindObjectByAssetFile<GfxImage>(scene, image_file.c_str());
                images[gltf_image] = image_ref;
            }
            else if(gltf_image->buffer_view != nullptr)
            {
                const std::string mime(gltf_image->mime_type);
                if(mime != "image/jpeg" && mime != "image/png")
                {
                    GFX_PRINT_ERROR(kGfxResult_InvalidOperation, "Unsupported embedded texture type '%s'", mime.c_str());
                    continue;
                }
                void *ptr = (uint8_t*)gltf_image->buffer_view->buffer->data + gltf_image->buffer_view->offset;
                if(importImage(scene, gltf_image->name, ptr, gltf_image->buffer_view->size) != kGfxResult_NoError)
                    continue; // unable to load image file
                image_ref          = gfxSceneFindObjectByAssetFile<GfxImage>(scene, gltf_image->name);
                images[gltf_image] = image_ref;
            }
        }
        std::map<cgltf_material const *, GfxConstRef<GfxMaterial>> materials;
        std::map<cgltf_image const *, std::pair<GfxConstRef<GfxImage>, GfxConstRef<GfxImage>>> maps;
        for(size_t i = 0; i < gltf_model->materials_count; ++i)
        {
            std::map<cgltf_image const *, GfxConstRef<GfxImage>>::const_iterator it;
            cgltf_material const &gltf_material = gltf_model->materials[i];
            if(!gltf_material.has_pbr_metallic_roughness)
                continue; // unsupported material type
            GfxRef<GfxMaterial> material_ref = gfxSceneCreateMaterial(scene);
            GfxMetadata &material_metadata = material_metadata_[material_ref];
            material_metadata.asset_file = asset_file;  // set up metadata
            material_metadata.object_name = (gltf_material.name != nullptr) ? gltf_material.name : "Material" + std::to_string(i);
            GfxMaterial &material = *material_ref;
            cgltf_pbr_metallic_roughness const &gltf_material_pbr = gltf_material.pbr_metallic_roughness;
            material.albedo = glm::vec4(gltf_material_pbr.base_color_factor[0], gltf_material_pbr.base_color_factor[1],
                gltf_material_pbr.base_color_factor[2], gltf_material_pbr.base_color_factor[3]);
            material.roughness = gltf_material_pbr.roughness_factor;
            material.metallicity = gltf_material_pbr.metallic_factor;
            float const emissiveFactor = gltf_material.emissive_strength.emissive_strength;
            material.emissivity = glm::vec3(gltf_material.emissive_factor[0], gltf_material.emissive_factor[1],
                gltf_material.emissive_factor[2]);
            if(emissiveFactor > 0.0f)
                material.emissivity *= emissiveFactor;
            if(gltf_material.has_ior)
                material.ior = gltf_material.ior.ior;
            if(gltf_material.has_specular)
                material.specular = glm::vec4(gltf_material.specular.specular_color_factor[0], gltf_material.specular.specular_color_factor[1], gltf_material.specular.specular_color_factor[2], gltf_material.specular.specular_factor);
            if(gltf_material.has_transmission)
                material.transmission = gltf_material.transmission.transmission_factor;
            if(gltf_material.has_sheen)
                material.sheen = glm::vec4(gltf_material.sheen.sheen_color_factor[0], gltf_material.sheen.sheen_color_factor[1], gltf_material.sheen.sheen_color_factor[2], gltf_material.sheen.sheen_roughness_factor);
            if(gltf_material.has_clearcoat)
            {
                material.clearcoat = gltf_material.clearcoat.clearcoat_factor;
                material.clearcoat_roughness = gltf_material.clearcoat.clearcoat_roughness_factor;
            }
            if(gltf_material.double_sided) material.flags |= kGfxMaterialFlag_DoubleSided;
            cgltf_texture const *albedo_map_text = gltf_material_pbr.base_color_texture.texture;
            it = (albedo_map_text != nullptr ? images.find(albedo_map_text->basisu_image != nullptr ?
                  albedo_map_text->basisu_image : albedo_map_text->image) : images.end());
            if(it != images.end())
            {
                GfxImage *temp = gfxSceneGetObject<GfxImage>(scene, (*it).second);
                if(temp->bytes_per_channel <= 1)
                    temp->format = ConvertImageFormatSRGB(temp->format);
                material.albedo_map = (*it).second;
            }
            cgltf_texture const *metallicity_roughness_map_text = gltf_material_pbr.metallic_roughness_texture.texture;
            it = (metallicity_roughness_map_text != nullptr ? images.find(metallicity_roughness_map_text->basisu_image != nullptr ?
                  metallicity_roughness_map_text->basisu_image : metallicity_roughness_map_text->image) : images.end());
            if(it != images.end())
            {
                std::map<cgltf_image const *, std::pair<GfxConstRef<GfxImage>, GfxConstRef<GfxImage>>>::const_iterator const it2 =
                    maps.find(it->first);
                if(it2 != maps.end())
                {
                    material_ref->roughness_map = (*it2).second.first;
                    material_ref->metallicity_map = (*it2).second.second;
                }
                else
                {
                    size_t const asset_file_ext = image_metadata_[(*it).second].asset_file.rfind('.');
                    std::string  metallicity_map_file;
                    std::string  roughness_map_file;
                    if(asset_file_ext != std::string::npos)
                    {
                        std::string const asset_file_name =
                            image_metadata_[(*it).second].asset_file.substr(0, asset_file_ext);
                        std::string const asset_file_extension =
                            image_metadata_[(*it).second].asset_file.substr(asset_file_ext);
                        metallicity_map_file =
                            asset_file_name + ".metallicity" + asset_file_extension;
                        roughness_map_file =
                            asset_file_name + ".roughness" + asset_file_extension;
                    }
                    else
                    {
                        // Embedded texture
                        metallicity_map_file = image_metadata_[(*it).second].asset_file + ".metallicity";
                        metallicity_map_file = image_metadata_[(*it).second].asset_file + ".roughness";
                    }
                    GfxRef<GfxImage> metallicity_map_ref = gfxSceneFindObjectByAssetFile<GfxImage>(scene, metallicity_map_file.c_str());
                    GfxRef<GfxImage> roughness_map_ref = gfxSceneFindObjectByAssetFile<GfxImage>(scene, roughness_map_file.c_str());
                    if(!metallicity_map_ref)
                    {
                        std::ifstream f(metallicity_map_file.c_str(), std::ios_base::in);
                        if(f.good() && gfxSceneImport(scene, metallicity_map_file.c_str()) == kGfxResult_NoError)
                        {
                            metallicity_map_ref = gfxSceneFindObjectByAssetFile<GfxImage>(scene, metallicity_map_file.c_str());
                            metallicity_map_ref->format = ConvertImageFormatLinear(metallicity_map_ref->format);
                        }
                    }
                    if(!metallicity_map_ref)
                    {
                        std::ifstream f(roughness_map_file.c_str(), std::ios_base::in);
                        if(f.good() && gfxSceneImport(scene, roughness_map_file.c_str()) == kGfxResult_NoError)
                        {
                            roughness_map_ref = gfxSceneFindObjectByAssetFile<GfxImage>(scene, roughness_map_file.c_str());
                            roughness_map_ref->format = ConvertImageFormatLinear(roughness_map_ref->format);
                        }
                    }
                    if(!metallicity_map_ref && !roughness_map_ref)
                    {
                        if(gfxImageIsFormatCompressed(*gfxSceneGetObject<GfxImage>(scene, (*it).second)))
                        {
                            GFX_PRINT_ERROR(kGfxResult_InvalidOperation, "Compressed textures require separate metal/roughness textures '%s'",
                                image_metadata_[(*it).second].asset_file);
                            continue;
                        }
                        metallicity_map_ref = gfxSceneCreateImage(scene);
                        roughness_map_ref = gfxSceneCreateImage(scene);
                        GfxMetadata &metallicity_map_metadata = image_metadata_[metallicity_map_ref];
                        metallicity_map_metadata = image_metadata_[(*it).second];   // set up metadata
                        metallicity_map_metadata.asset_file = metallicity_map_file;
                        metallicity_map_metadata.object_name = metallicity_map_file;
                        GfxMetadata &roughness_map_metadata = image_metadata_[roughness_map_ref];
                        roughness_map_metadata = image_metadata_[(*it).second];
                        roughness_map_metadata.asset_file = roughness_map_file;
                        roughness_map_metadata.object_name += roughness_map_file;
                        GfxImage &metallicity_map = *metallicity_map_ref;
                        GfxImage &roughness_map = *roughness_map_ref;
                        GfxImage const &image = *(*it).second;
                        metallicity_map.width = image.width;
                        metallicity_map.height = image.height;
                        metallicity_map.channel_count = 1;
                        metallicity_map.bytes_per_channel = image.bytes_per_channel;
                        metallicity_map.format = GetImageFormat(metallicity_map);
                        metallicity_map.flags = 0;
                        metallicity_map.data.resize((size_t)metallicity_map.width * metallicity_map.height *
                            metallicity_map.bytes_per_channel);
                        roughness_map.width = image.width;
                        roughness_map.height = image.height;
                        roughness_map.channel_count = 1;
                        roughness_map.bytes_per_channel = image.bytes_per_channel;
                        roughness_map.format = GetImageFormat(roughness_map);
                        roughness_map.flags = 0;
                        roughness_map.data.resize((size_t)roughness_map.width * roughness_map.height *
                            roughness_map.bytes_per_channel);
                        uint32_t const texel_count = image.width * image.height * image.bytes_per_channel;
                        uint32_t const byte_stride = image.channel_count * image.bytes_per_channel;
                        for(uint32_t j = 0; j < texel_count; ++j)
                        {
                            uint32_t index = j * byte_stride + image.bytes_per_channel;
                            if(index + image.bytes_per_channel <= (uint32_t)image.data.size())
                                for(uint32_t k = 0; k < image.bytes_per_channel; ++k)
                                    roughness_map.data[(size_t)j * image.bytes_per_channel + k] = image.data[index++];
                            if(index + image.bytes_per_channel <= (uint32_t)image.data.size())
                                for(uint32_t k = 0; k < image.bytes_per_channel; ++k)
                                    metallicity_map.data[(size_t)j * image.bytes_per_channel + k] = image.data[index++];
                        }
                    }
                    material.roughness_map = roughness_map_ref;
                    material.metallicity_map = metallicity_map_ref;
                    maps[it->first] =
                        std::pair<GfxConstRef<GfxImage>, GfxConstRef<GfxImage>>(roughness_map_ref, metallicity_map_ref);
                }
            }
            cgltf_texture const *emissivity_map_text = gltf_material.emissive_texture.texture;
            it = (emissivity_map_text != nullptr ? images.find(emissivity_map_text->basisu_image != nullptr ?
                  emissivity_map_text->basisu_image : emissivity_map_text->image) : images.end());
            if(it != images.end())
            {
                GfxImage *temp = gfxSceneGetObject<GfxImage>(scene, (*it).second);
                if(temp->bytes_per_channel <= 1)
                    temp->format = ConvertImageFormatSRGB(temp->format);
                material.emissivity_map = (*it).second;
            }
            if(gltf_material.has_specular)
            {
                cgltf_texture const *specular_map_text = gltf_material.specular.specular_color_texture.texture;
                it = (specular_map_text != nullptr ? images.find(specular_map_text->basisu_image != nullptr ?
                      specular_map_text->basisu_image : specular_map_text->image) : images.end());
                if(it != images.end())
                {
                    GfxImage *temp = gfxSceneGetObject<GfxImage>(scene, (*it).second);
                    if(temp->bytes_per_channel <= 1)
                        temp->format = ConvertImageFormatSRGB(temp->format);
                    material.specular_map = (*it).second;
                }
                if(gltf_material.specular.specular_texture.texture != nullptr &&
                   gltf_material.specular.specular_texture.texture != specular_map_text)
                    GFX_PRINT_ERROR(kGfxResult_InvalidOperation,
                        "Specular factor texture should be stored in Specular color texture alpha channel");
            }
            cgltf_texture const *normal_map_text = gltf_material.normal_texture.texture;
            it = (normal_map_text != nullptr ? images.find(normal_map_text->basisu_image != nullptr ?
                  normal_map_text->basisu_image : normal_map_text->image) : images.end());
            if(it != images.end())
            {
                GfxImage *temp = gfxSceneGetObject<GfxImage>(scene, (*it).second);
                temp->format = ConvertImageFormatLinear(temp->format);
                material.normal_map = (*it).second;
            }
            if(gltf_material.has_transmission)
            {
                cgltf_texture const *transmission_map_text = gltf_material.transmission.transmission_texture.texture;
                it = (transmission_map_text != nullptr ? images.find(transmission_map_text->basisu_image != nullptr ?
                      transmission_map_text->basisu_image : transmission_map_text->image) : images.end());
                if(it != images.end())
                {
                    GfxImage *temp = gfxSceneGetObject<GfxImage>(scene, (*it).second);
                    temp->format = ConvertImageFormatLinear(temp->format);
                    material.transmission_map = (*it).second;
                }
            }
            if(gltf_material.has_sheen)
            {
                cgltf_texture const *sheen_map_text = gltf_material.sheen.sheen_color_texture.texture;
                it = (sheen_map_text != nullptr ? images.find(sheen_map_text->basisu_image != nullptr ?
                      sheen_map_text->basisu_image : sheen_map_text->image) : images.end());
                if(it != images.end())
                {
                    GfxImage *temp = gfxSceneGetObject<GfxImage>(scene, (*it).second);
                    if(temp->bytes_per_channel <= 1)
                        temp->format = ConvertImageFormatSRGB(temp->format);
                    material.sheen_map = (*it).second;
                }
                if(gltf_material.sheen.sheen_roughness_texture.texture != nullptr &&
                   gltf_material.sheen.sheen_roughness_texture.texture != sheen_map_text)
                    GFX_PRINT_ERROR(kGfxResult_InvalidOperation,
                        "Sheen roughness texture should be stored in Sheen color texture alpha channel");
            }
            if(gltf_material.has_clearcoat)
            {
                cgltf_texture const *clearcoat_map_text = gltf_material.clearcoat.clearcoat_texture.texture;
                it = (clearcoat_map_text != nullptr ? images.find(clearcoat_map_text->basisu_image != nullptr ?
                      clearcoat_map_text->basisu_image : clearcoat_map_text->image) : images.end());
                if(it != images.end())
                {
                    GfxImage *temp = gfxSceneGetObject<GfxImage>(scene, (*it).second);
                    temp->format = ConvertImageFormatLinear(temp->format);
                    material.clearcoat_map = (*it).second;
                }
                cgltf_texture const *clearcoat_rough_map_text = gltf_material.clearcoat.clearcoat_roughness_texture.texture;
                it = (clearcoat_rough_map_text != nullptr ? images.find(clearcoat_rough_map_text->basisu_image != nullptr ?
                      clearcoat_rough_map_text->basisu_image : clearcoat_rough_map_text->image) : images.end());
                if(it != images.end())
                {
                    GfxImage *temp = gfxSceneGetObject<GfxImage>(scene, (*it).second);
                    temp->format = ConvertImageFormatLinear(temp->format);
                    material.clearcoat_roughness_map = (*it).second;
                }
            }
            cgltf_texture const *ao_map_text = gltf_material.occlusion_texture.texture;
            it = (ao_map_text != nullptr ? images.find(ao_map_text->basisu_image != nullptr ?
                  ao_map_text->basisu_image : ao_map_text->image) : images.end());
            if(it != images.end()) material.ao_map = (*it).second;
            materials[&gltf_material] = material_ref;
        }
        std::map<cgltf_mesh const *, std::vector<GfxConstRef<GfxMesh>>> meshes;
        for(size_t i = 0; i < gltf_model->meshes_count; ++i)
        {
            cgltf_mesh const &gltf_mesh = gltf_model->meshes[i];
            std::vector<GfxConstRef<GfxMesh>> &mesh_list = meshes[&gltf_mesh];
            for(size_t j = 0; j < gltf_mesh.primitives_count; ++j)
            {
                cgltf_primitive const &gltf_primitive = gltf_mesh.primitives[j];
                if(gltf_primitive.targets_count > 0) continue;   // morph targets aren't supported
                if(gltf_primitive.type != cgltf_primitive_type_triangles) continue;    // only support triangle meshes
                cgltf_accessor const *index_buffer = gltf_primitive.indices;
                cgltf_attribute *gltf_primitive_attributes_end = gltf_primitive.attributes + gltf_primitive.attributes_count;
                cgltf_attribute const *it = std::find_if(gltf_primitive.attributes, gltf_primitive_attributes_end,
                    [&](const cgltf_attribute& x) { return x.type == cgltf_attribute_type_position; });  // locate position stream
                cgltf_accessor const *position_buffer = it != gltf_primitive_attributes_end ? it->data : nullptr;
                it = std::find_if(gltf_primitive.attributes, gltf_primitive_attributes_end,
                    [&](const cgltf_attribute& x) { return x.type == cgltf_attribute_type_normal; });  // locate normal stream
                cgltf_accessor const *normal_buffer = it != gltf_primitive_attributes_end ? it->data : nullptr;
                it = std::find_if(gltf_primitive.attributes, gltf_primitive_attributes_end,
                    [&](const cgltf_attribute& x) { return x.type == cgltf_attribute_type_texcoord; });  // locate uv stream
                cgltf_accessor const *uv_buffer = it != gltf_primitive_attributes_end ? it->data : nullptr;
                if(position_buffer == nullptr) continue; // invalid mesh primitive
                std::vector<cgltf_float> sparse_position_buffer;
                std::vector<cgltf_float> sparse_normal_buffer;
                std::vector<cgltf_float> sparse_uv_buffer;
                std::vector<cgltf_float> sparse_index_buffer;
                auto unpack_sparse = [](cgltf_accessor const *buffer,
                                        std::vector<cgltf_float> &sparse_buffer) -> bool {
                    if(buffer != nullptr && buffer->is_sparse)
                    {
                        cgltf_size buffer_size = cgltf_num_components(buffer->type) * buffer->count;
                        sparse_buffer.resize(buffer_size);
                        if(cgltf_accessor_unpack_floats(buffer, &sparse_buffer[0], buffer_size) < buffer_size)
                        {
                            GFX_PRINT_ERROR(kGfxResult_InternalError, "Failed to unpack sparse accessor");
                            return false;
                        }
                    }
                    return true;
                };
                bool failed_unpack = !unpack_sparse(position_buffer, sparse_position_buffer);
                failed_unpack      = failed_unpack || !unpack_sparse(normal_buffer, sparse_normal_buffer);
                failed_unpack      = failed_unpack || !unpack_sparse(uv_buffer, sparse_uv_buffer);
                failed_unpack      = failed_unpack || !unpack_sparse(index_buffer, sparse_index_buffer);
                if(failed_unpack)
                {
                    continue;
                }
                GfxRef<GfxMesh> mesh_ref = gfxSceneCreateMesh(scene);
                mesh_list.push_back(mesh_ref);
                GfxMesh &mesh = *mesh_ref;
                auto unpack_vertex = [&](size_t const gltf_index) {
                    GfxVertex vertex = {};
                    if(sparse_position_buffer.empty())
                    {
                        cgltf_accessor_read_float(
                            position_buffer, gltf_index, (float *)&vertex.position, sizeof(glm::vec3));
                    }
                    else
                    {
                        uint8_t *element = (uint8_t *)sparse_position_buffer.data();
                        element += position_buffer->offset + position_buffer->stride * gltf_index;
                        cgltf_element_read_float(element, position_buffer->type,
                                position_buffer->component_type, position_buffer->normalized,
                                (float *)&vertex.position, sizeof(glm::vec3));
                    }
                    if(normal_buffer != nullptr)
                    {
                        if(sparse_normal_buffer.empty())
                        {
                            cgltf_accessor_read_float(
                                normal_buffer, gltf_index, (float *)&vertex.normal, sizeof(glm::vec3));
                        }
                        else
                        {
                            uint8_t *element = (uint8_t *)sparse_normal_buffer.data();
                            element += normal_buffer->offset + normal_buffer->stride * gltf_index;
                            cgltf_element_read_float(element, normal_buffer->type,
                                    normal_buffer->component_type, normal_buffer->normalized,
                                    (float *)&vertex.normal, sizeof(glm::vec3));
                        }
                    }
                    if(uv_buffer != nullptr)
                    {
                        if(sparse_uv_buffer.empty())
                        {
                            cgltf_accessor_read_float(
                                uv_buffer, gltf_index, (float *)&vertex.uv, sizeof(glm::vec2));
                        }
                        else
                        {
                            uint8_t *element = (uint8_t *)sparse_uv_buffer.data();
                            element += uv_buffer->offset + uv_buffer->stride * gltf_index;
                            cgltf_element_read_float(element, uv_buffer->type, uv_buffer->component_type,
                                    uv_buffer->normalized, (float *)&vertex.uv, sizeof(glm::vec2));
                        }
                    }
                    uint32_t const index = (uint32_t)mesh.vertices.size();
                    if(index == 0)
                    {
                        mesh.bounds_min = vertex.position;
                        mesh.bounds_max = vertex.position;
                    }
                    else
                    {
                        mesh.bounds_min = glm::min(mesh.bounds_min, vertex.position);
                        mesh.bounds_max = glm::max(mesh.bounds_max, vertex.position);
                    }
                    mesh.vertices.push_back(vertex);
                    mesh.indices.push_back(index);
                };
                if(index_buffer != nullptr)
                {
                    std::map<size_t, uint32_t> indices;
                    for(size_t k = 0; k < index_buffer->count; ++k)
                    {
                        size_t const gltf_index = cgltf_accessor_read_index(index_buffer, k);
                        std::map<size_t, uint32_t>::const_iterator const it2 = indices.find(gltf_index);
                        if(it2 != indices.end())
                            mesh.indices.push_back((*it2).second);
                        else
                        {
                            unpack_vertex(gltf_index);
                            indices[gltf_index] = mesh.indices.back();
                        }
                    }
                }
                else
                {
                    size_t const count = position_buffer->count / 3 * 3;
                    for(size_t k = 0; k < count; ++k)
                    {
                        unpack_vertex(k);
                    }
                }
                GfxMetadata &mesh_metadata = mesh_metadata_[mesh_ref];
                mesh_metadata.asset_file = asset_file;  // set up metadata
                mesh_metadata.object_name = (gltf_mesh.name != nullptr) ? gltf_mesh.name : "Mesh" + std::to_string(i);
                if(j > 0)
                {
                    mesh_metadata.object_name += ".";
                    mesh_metadata.object_name += std::to_string(j);
                }
                if(gltf_primitive.material != nullptr)
                {
                    std::map<cgltf_material const *, GfxConstRef<GfxMaterial>>::const_iterator const it2 =
                        materials.find(gltf_primitive.material);
                    if(it2 != materials.end()) mesh.material = (*it2).second;
                }
            }
        }
        std::set<uint64_t> unparented_nodes;
        std::map<cgltf_node const *, std::set<GfxConstRef<GfxAnimation>>> node_animations;
        std::map<cgltf_node const *, uint64_t /*gfx node handle*/>        animated_nodes;
        std::map<size_t /*gltf ID*/, GfxConstRef<GfxAnimation>>           animations;
        for(size_t i = 0; i < gltf_model->animations_count; ++i)
        {
            GfxRef<GfxAnimation> animation_ref;
            GltfAnimation *animation_object = nullptr;
            cgltf_animation const &gltf_animation = gltf_model->animations[i];
            for(size_t j = 0; j < gltf_animation.channels_count; ++j)
            {
                uint64_t animated_node_handle;
                cgltf_animation_channel const &gltf_animation_channel = gltf_animation.channels[j];
                if(gltf_animation_channel.target_node == nullptr) continue;
                GltfAnimationChannelType type = kGltfAnimationChannelType_Count;
                     if(gltf_animation_channel.target_path == cgltf_animation_path_type_translation)
                         type = kGltfAnimationChannelType_Translate;
                else if(gltf_animation_channel.target_path == cgltf_animation_path_type_rotation)
                         type = kGltfAnimationChannelType_Rotate;
                else if(gltf_animation_channel.target_path == cgltf_animation_path_type_scale)
                         type = kGltfAnimationChannelType_Scale;
                if(type == kGltfAnimationChannelType_Count) continue;   // unsupported animation channel type
                if(gltf_animation_channel.sampler == nullptr) continue;
                cgltf_animation_sampler const &gltf_animation_sampler = *gltf_animation_channel.sampler;
                GltfAnimationChannelMode mode = kGltfAnimationChannelMode_Count;
                     if(gltf_animation_sampler.interpolation == cgltf_interpolation_type_linear)
                         mode = kGltfAnimationChannelMode_Linear;
                else if(gltf_animation_sampler.interpolation == cgltf_interpolation_type_step)
                         mode = kGltfAnimationChannelMode_Step;
                else if(gltf_animation_sampler.interpolation == cgltf_interpolation_type_cubic_spline)
                         mode = kGltfAnimationChannelMode_Count;  // not supported yet
                if(mode == kGltfAnimationChannelMode_Count) continue;   // unsupported animation channel mode
                cgltf_accessor const *input_buffer  = gltf_animation_sampler.input;
                cgltf_accessor const *output_buffer = gltf_animation_sampler.output;
                if(input_buffer == nullptr || output_buffer == nullptr ||
                    input_buffer->count == 0 || input_buffer->count != output_buffer->count) continue;
                if(input_buffer->is_sparse || output_buffer->is_sparse) continue;
                std::map<cgltf_node const *, uint64_t>::const_iterator const it =
                    animated_nodes.find(gltf_animation_channel.target_node);
                if(it != animated_nodes.end())
                    animated_node_handle = (*it).second;
                else
                {
                    animated_node_handle = gltf_node_handles_.allocate_handle();
                    animated_nodes[gltf_animation_channel.target_node] = animated_node_handle;
                    gltf_nodes_.insert(GetObjectIndex(animated_node_handle)) = {};  // flag animated node
                    gltf_animated_nodes_.insert(GetObjectIndex(animated_node_handle)) = {};
                    unparented_nodes.insert(animated_node_handle);
                }
                if(!animation_ref)
                {
                    animation_ref = gfxSceneCreateAnimation(scene);
                    animations[i] = animation_ref;  // insert into map
                    animation_object = &gltf_animations_.insert(GetObjectIndex(animation_ref));
                    GfxMetadata &animation_metadata = animation_metadata_[animation_ref];
                    animation_metadata.asset_file = asset_file; // set up metadata
                    animation_metadata.object_name = (gltf_animation.name != nullptr) ? gltf_animation.name : "Animation" + std::to_string(i);
                }
                node_animations[gltf_animation_channel.target_node].insert(animation_ref);
                GFX_ASSERT(animation_object != nullptr);
                animation_object->channels_.emplace_back();
                GltfAnimationChannel &animation_channel = animation_object->channels_.back();
                animation_channel.keyframes_.resize(input_buffer->count);
                for(uint32_t k = 0; k < input_buffer->count; ++k)
                    cgltf_accessor_read_float(input_buffer, k, &animation_channel.keyframes_[k], sizeof(float));
                animation_channel.values_.resize(output_buffer->count);
                for(uint32_t k = 0; k < output_buffer->count; ++k)
                    cgltf_accessor_read_float(output_buffer, k, (float*)&animation_channel.values_[k], sizeof(glm::vec4));
                animation_channel.node_ = animated_node_handle;
                animation_channel.mode_ = mode;
                animation_channel.type_ = type;
            }
        }
        for(std::map<cgltf_node const *, std::set<GfxConstRef<GfxAnimation>>>::const_iterator it = node_animations.begin();
            it != node_animations.end(); ++it)
            if((*it).second.size() > 1)
                GFX_PRINT_ERROR(kGfxResult_InternalError, "Some nodes are targeted by several animations...");
        std::map<cgltf_node const *, std::set<GfxConstRef<GfxAnimation>>> propagated_node_animations;
        std::function<std::set<GfxConstRef<GfxAnimation>> (cgltf_node const *gltf_node, glm::mat4 const &parent_transform,
            std::set<GfxConstRef<GfxAnimation>> const &parent_animations)> VisitNode;
        VisitNode = [&](cgltf_node const *gltf_node, glm::mat4 const &parent_transform,
            const std::set<GfxConstRef<GfxAnimation>> &parent_animations) -> std::set<GfxConstRef<GfxAnimation>>
        {
            glm::vec3 T(0.0), S(1.0);
            glm::quat R(1.0, 0.0, 0.0, 0.0);
            glm::mat4 local_transform(1.0);    // default to identity
            if(gltf_node == nullptr)
                return {};   // out of bounds
            cgltf_node_transform_local(gltf_node, (float*)&local_transform);
            std::vector<GfxRef<GfxInstance>> instances;
            glm::mat4 const transform = parent_transform * local_transform;
            if(gltf_node->mesh != nullptr)
            {
                std::map<cgltf_mesh const *, std::vector<GfxConstRef<GfxMesh>>>::const_iterator const it = meshes.find(gltf_node->mesh);
                if(it != meshes.end())
                    for(size_t i = 0; i < (*it).second.size(); ++i)
                    {
                        GfxRef<GfxInstance> instance_ref = gfxSceneCreateInstance(scene);
                        instances.push_back(instance_ref);
                        instance_ref->mesh = (*it).second[i];
                        instance_ref->transform = glm::mat4(transform);
                        GfxMetadata &instance_metadata = instance_metadata_[instance_ref];
                        GfxMetadata const *mesh_metadata = mesh_metadata_.at((*it).second[i]);
                        if(mesh_metadata != nullptr)
                            instance_metadata = *mesh_metadata; // set up metadata
                        else
                            instance_metadata.asset_file = asset_file;
                    }
            }
            GfxRef<GfxCamera> camera;
            if(gltf_node->camera != nullptr)
            {
                std::map<cgltf_camera const *, GfxConstRef<GfxCamera>>::const_iterator const it = cameras.find(gltf_node->camera);
                if(it != cameras.end())
                {
                    camera = (*it).second;
                    TransformGltfCamera(*camera, transform);
                }
            }
            GfxRef<GfxLight> light;
            if(gltf_node->light != nullptr)
            {
                std::map<cgltf_light const *, GfxConstRef<GfxLight>>::const_iterator const it = lights.find(gltf_node->light);
                if(it != lights.end())
                {
                    light = (*it).second;
                    TransformGltfLight(*light, transform);
                }
            }
            std::set<GfxConstRef<GfxAnimation>> children_animations;
            std::set<GfxConstRef<GfxAnimation>> propogate_parent_animations = parent_animations;
            if(node_animations.find(gltf_node) != node_animations.end())
            {
                propogate_parent_animations.insert(
                    node_animations[gltf_node].begin(), node_animations[gltf_node].end());
                children_animations.insert(
                    node_animations[gltf_node].begin(), node_animations[gltf_node].end());
            }
            for(size_t i = 0; i < gltf_node->children_count; ++i)
            {
                auto child_animations =
                    VisitNode(gltf_node->children[i], transform, propogate_parent_animations);
                children_animations.insert(child_animations.begin(), child_animations.end());
            }
            propagated_node_animations[gltf_node].insert(children_animations.begin(), children_animations.end());
            propagated_node_animations[gltf_node].insert(
                propogate_parent_animations.begin(), propogate_parent_animations.end());
            if(propagated_node_animations[gltf_node].size() > 0)
            {
                std::map<cgltf_node const *, uint64_t>::const_iterator const it = animated_nodes.find(gltf_node);
                GltfNode *node = nullptr;
                GltfAnimatedNode *animated_node = nullptr;
                if(it != animated_nodes.end())
                {
                    unparented_nodes.erase((*it).second);
                    node = &gltf_nodes_[GetObjectIndex((*it).second)];
                    animated_node = gltf_animated_nodes_.at(GetObjectIndex((*it).second));
                }
                else
                {
                    GFX_ASSERT(node_animations[gltf_node].size() < 1);
                    uint64_t const animated_node_handle = gltf_node_handles_.allocate_handle();
                    node = &gltf_nodes_.insert(GetObjectIndex(animated_node_handle));
                    animated_nodes[gltf_node] = animated_node_handle;
                    *node = {};
                }
                std::vector<uint64_t> children;
                for(size_t i = 0; i < gltf_node->children_count; ++i)
                {
                    std::map<cgltf_node const *, uint64_t>::const_iterator const it2 = animated_nodes.find(gltf_node->children[i]);
                    if(it2 != animated_nodes.end()) children.push_back((*it2).second);
                }
                if(animated_node != nullptr)
                {
                    animated_node->translate_ = local_transform[3];
                    for(int32_t i = 0; i < 3; i++)
                        animated_node->scale_[i] = glm::length(glm::dvec3(local_transform[i]));
                    const glm::dmat3 rotMtx(glm::dvec3(local_transform[0]) / animated_node->scale_[0],
                        glm::dvec3(local_transform[1]) / animated_node->scale_[1],
                        glm::dvec3(local_transform[2]) / animated_node->scale_[2]);
                    animated_node->rotate_ = glm::quat_cast(rotMtx);
                }
                GFX_ASSERT(node != nullptr);
                node->scale_ = S;
                node->rotate_ = R;
                node->translate_ = T;
                node->matrix_ = local_transform;
                std::swap(node->children_, children);
                std::swap(node->instances_, instances);
                node->camera_ = camera;
                node->light_ = light;
            }
            return children_animations;
        };
        cgltf_scene const &gltf_scene = gltf_model->scene != nullptr ? *gltf_model->scene : gltf_model->scenes[0];
        for(size_t i = 0; i < gltf_scene.nodes_count; ++i)
            VisitNode(gltf_scene.nodes[i], glm::mat4(1.0), {});
        for(std::set<uint64_t>::const_iterator it = unparented_nodes.begin(); it != unparented_nodes.end(); ++it)
        {
            gltf_node_handles_.free_handle(*it);
            gltf_nodes_.erase(GetObjectIndex(*it));
            gltf_animated_nodes_.erase(GetObjectIndex(*it));
        }
        for(size_t j = 0; j < gltf_scene.nodes_count; ++j)
        {
            auto it0 = animated_nodes.find(gltf_scene.nodes[j]);
            if(it0 == animated_nodes.end())
                continue;
            auto const &animations = propagated_node_animations[gltf_scene.nodes[j]];
            GFX_ASSERT(animations.size() > 0);
            for(auto const &animation : animations)
            {
                GltfAnimation &animation_object = gltf_animations_[GetObjectIndex(animation)];
                animation_object.nodes_.push_back((*it0).second);
            }
        }
        cgltf_free(gltf_model);
        return kGfxResult_NoError;
    }

    GfxResult importHdr(GfxScene const &scene, char const *asset_file)
    {
        GFX_ASSERT(asset_file != nullptr);
        int32_t image_width, image_height, channel_count;
        if(gfxSceneFindObjectByAssetFile<GfxImage>(scene, asset_file))
            return kGfxResult_NoError;  // image was already imported
        float* image_data = stbi_loadf(asset_file, &image_width, &image_height, &channel_count, 0);
        if(image_data == nullptr)
            return GFX_SET_ERROR(kGfxResult_InvalidOperation, "Unable to load image `%s': %s", asset_file, stbi_failure_reason());
        uint32_t const resolved_channel_count = (uint32_t)(channel_count != 3 ? channel_count : 4);
        char const *file = GFX_MAX(strrchr(asset_file, '/'), strrchr(asset_file, '\\'));
        file = (file == nullptr ? asset_file : file + 1);   // retrieve file name
        size_t const image_data_size = (size_t)image_width * image_height * resolved_channel_count * sizeof(float);
        GfxRef<GfxImage> image_ref = gfxSceneCreateImage(scene);
        image_ref->data.resize(image_data_size);
        image_ref->width = (uint32_t)image_width;
        image_ref->height = (uint32_t)image_height;
        image_ref->channel_count = resolved_channel_count;
        image_ref->bytes_per_channel = (uint32_t)4;
        image_ref->format = DXGI_FORMAT_R32G32B32A32_FLOAT;
        float *data = (float *)image_ref->data.data();
        bool alpha_check = false;   // check alpha
        for(int32_t y = 0; y < image_height; ++y)
            for(int32_t x = 0; x < image_width; ++x)
                for(int32_t k = 0; k < (int32_t)resolved_channel_count; ++k)
                {
                    int32_t const dst_index = (int32_t)resolved_channel_count * (x + (image_height - y - 1) * image_width) + k;
                    int32_t const src_index = channel_count * (x + y * image_width) + k;
                    float source = (k < channel_count ? image_data[src_index] : 1.0f);
                    if(k == 3)
                    {
                        source = glm::clamp(source, 0.0f, 1.0f);
                        alpha_check |= source < 1.0f;
                    }
                    else
                    {
                        source /= (1.0f + source);  // fix NaNs
                        source  = glm::clamp(source, 0.0f, 1.0f);
                        source /= GFX_MAX(1.0f - source, 1e-3f);
                    }
                    data[dst_index] = source;
                }
        image_ref->flags = (!alpha_check ? 0 : kGfxImageFlag_HasAlphaChannel);
        GfxMetadata &image_metadata = image_metadata_[image_ref];
        image_metadata.asset_file = asset_file; // set up metadata
        image_metadata.object_name = file;
        stbi_image_free(image_data);
        return kGfxResult_NoError;
    }

    static inline KTX_error_code IterateKtxImage(int32_t miplevel, int32_t face, int32_t width, int32_t height, int32_t depth,
        ktx_uint64_t faceLodSize, void* pixels, void* userdata)
    {
        GfxRef<GfxImage>* image_ref = (GfxRef<GfxImage>*)userdata;
        uint8_t* back = &*((*image_ref)->data.end());
        uint64_t current_pos = (*image_ref)->data.size();
        (*image_ref)->data.resize((*image_ref)->data.size() + faceLodSize);
        memcpy(back, pixels, faceLodSize);
        return KTX_SUCCESS;
    }

    GfxResult importKtx(GfxScene const& scene, char const *asset_file)
    {
        GFX_ASSERT(asset_file != nullptr);
        if(gfxSceneFindObjectByAssetFile<GfxImage>(scene, asset_file))
            return kGfxResult_NoError;  // image was already imported
        ktxTexture2* ktx_texture;
        KTX_error_code result;
        result = ktxTexture2_CreateFromNamedFile(asset_file, KTX_TEXTURE_CREATE_NO_FLAGS, &ktx_texture);
        if(result != KTX_SUCCESS)
            return GFX_SET_ERROR(kGfxResult_InvalidOperation, "Unable to open image `%s': %s", asset_file, ktxErrorString(result));
        if(ktx_texture->numDimensions != 2)
            return GFX_SET_ERROR(kGfxResult_InvalidOperation, "Only 2D textures are supported `%s'", asset_file);
        char const *file = GFX_MAX(strrchr(asset_file, '/'), strrchr(asset_file, '\\'));
        file = (file == nullptr ? asset_file : file + 1);   // retrieve file name
        GfxRef<GfxImage> image_ref = gfxSceneCreateImage(scene);
        auto vk_to_dxgi = [](const uint32_t vk_format) -> DXGI_FORMAT {
            switch(vk_format)
            {
            case VK_FORMAT_R8_UNORM:
            case VK_FORMAT_R8_UINT: return DXGI_FORMAT_R8_UNORM;
            case VK_FORMAT_R8G8_UNORM:
            case VK_FORMAT_R8G8_UINT: return DXGI_FORMAT_R8G8_UNORM;
            case VK_FORMAT_R8G8B8A8_UNORM:
            case VK_FORMAT_R8G8B8A8_UINT: return DXGI_FORMAT_R8G8B8A8_UNORM;
            case VK_FORMAT_R8G8B8A8_SRGB: return DXGI_FORMAT_R8G8B8A8_UNORM_SRGB;
            case VK_FORMAT_R16_UNORM:
            case VK_FORMAT_R16_UINT: return DXGI_FORMAT_R16_UNORM;
            case VK_FORMAT_R16G16_UNORM:
            case VK_FORMAT_R16G16_UINT: return DXGI_FORMAT_R16G16_UNORM;
            case VK_FORMAT_R16G16B16A16_UNORM:
            case VK_FORMAT_R16G16B16A16_UINT: return DXGI_FORMAT_R16G16B16A16_UNORM;
            case VK_FORMAT_R32_SFLOAT: return DXGI_FORMAT_R32_FLOAT;
            case VK_FORMAT_R32G32_SFLOAT: return DXGI_FORMAT_R32G32_FLOAT;
            case VK_FORMAT_R32G32B32_SFLOAT: return DXGI_FORMAT_R32G32B32_FLOAT;
            case VK_FORMAT_R32G32B32A32_SFLOAT: return DXGI_FORMAT_R32G32B32A32_FLOAT;
            case VK_FORMAT_BC1_RGB_UNORM_BLOCK: return DXGI_FORMAT_BC1_UNORM;
            case VK_FORMAT_BC1_RGBA_UNORM_BLOCK: return DXGI_FORMAT_BC1_UNORM;
            case VK_FORMAT_BC1_RGB_SRGB_BLOCK: return DXGI_FORMAT_BC1_UNORM;
            case VK_FORMAT_BC1_RGBA_SRGB_BLOCK: return DXGI_FORMAT_BC1_UNORM_SRGB;
            case VK_FORMAT_BC2_UNORM_BLOCK: return DXGI_FORMAT_BC2_UNORM;
            case VK_FORMAT_BC2_SRGB_BLOCK: return DXGI_FORMAT_BC2_UNORM_SRGB;
            case VK_FORMAT_BC3_UNORM_BLOCK: return DXGI_FORMAT_BC3_UNORM;
            case VK_FORMAT_BC3_SRGB_BLOCK: return DXGI_FORMAT_BC3_UNORM_SRGB;
            case VK_FORMAT_BC4_UNORM_BLOCK: return DXGI_FORMAT_BC4_UNORM;
            case VK_FORMAT_BC5_UNORM_BLOCK: return DXGI_FORMAT_BC5_UNORM;
            case VK_FORMAT_BC6H_UFLOAT_BLOCK: return DXGI_FORMAT_BC6H_UF16;
            case VK_FORMAT_BC6H_SFLOAT_BLOCK: return DXGI_FORMAT_BC6H_SF16;
            case VK_FORMAT_BC7_UNORM_BLOCK: return DXGI_FORMAT_BC7_UNORM;
            case VK_FORMAT_BC7_SRGB_BLOCK: return DXGI_FORMAT_BC7_UNORM_SRGB;
            case VK_FORMAT_UNDEFINED:
            default: return DXGI_FORMAT_UNKNOWN;
            }
        };
        image_ref->data.resize(0);
        image_ref->data.reserve(ktxTexture_GetDataSizeUncompressed((ktxTexture*)ktx_texture));
        image_ref->channel_count = ktxTexture2_GetNumComponents(ktx_texture);
        image_ref->bytes_per_channel = 1; //basisu only support 8bit
        if(ktxTexture2_NeedsTranscoding(ktx_texture))
        {
            // Need to determine number of texture channels
            ktx_transcode_fmt_e tf;
            switch(image_ref->channel_count)
            {
            case 1: tf = KTX_TTF_BC4_R; break;
            case 2: tf = KTX_TTF_BC5_RG; break;
            case 3: tf = KTX_TTF_BC1_RGB; break; //TODO: Use BC7 once transcoding correctly handles setting alpha
            default: tf = KTX_TTF_BC3_RGBA; break;
            }
            result = ktxTexture2_TranscodeBasis(ktx_texture, tf, KTX_TF_HIGH_QUALITY);
            if(result != KTX_SUCCESS)
                return GFX_SET_ERROR(kGfxResult_InvalidOperation, "Unable to transcode image `%s': %s", asset_file, ktxErrorString(result));
            image_ref->data.reserve(ktxTexture_GetDataSize((ktxTexture*)ktx_texture));
            result = ktxTexture_IterateLevelFaces((ktxTexture*)ktx_texture, &IterateKtxImage, &image_ref);
        }
        else
        {
            result = ktxTexture_IterateLoadLevelFaces((ktxTexture*)ktx_texture, &IterateKtxImage, &image_ref);
        }
        if(result != KTX_SUCCESS)
            return GFX_SET_ERROR(kGfxResult_InvalidOperation, "Unable to load image `%s': %s", asset_file, ktxErrorString(result));
        image_ref->format = vk_to_dxgi(ktx_texture->vkFormat);
        image_ref->width = ktx_texture->baseWidth;
        image_ref->height = ktx_texture->baseHeight;
        if(image_ref->format == DXGI_FORMAT_UNKNOWN)
            image_ref->format = GetImageFormat(*image_ref);
        image_ref->flags = (image_ref->channel_count != 4 ? 0 : kGfxImageFlag_HasAlphaChannel);
        image_ref->flags |= (ktx_texture->numLevels > 1 ? kGfxImageFlag_HasMipLevels : 0);

        GfxMetadata& image_metadata = image_metadata_[image_ref];
        image_metadata.asset_file = asset_file; // set up metadata
        image_metadata.object_name = file;
        ktxTexture_Destroy((ktxTexture*)ktx_texture);
        return kGfxResult_NoError;
    }

    GfxResult importImage(GfxScene const &scene, char const *asset_file, void const *memory = nullptr, size_t size = 0)
    {
        GFX_ASSERT(asset_file != nullptr);
        int32_t image_width, image_height, channel_count;
        if(gfxSceneFindObjectByAssetFile<GfxImage>(scene, asset_file))
            return kGfxResult_NoError;  // image was already imported
        stbi_uc *image_data = nullptr;
        uint32_t bytes_per_channel = 2;
        if(memory == nullptr)
        {
            if(stbi_is_16_bit(asset_file))
                image_data =
                    (stbi_uc *)stbi_load_16(asset_file, &image_width, &image_height, &channel_count, 0);
            if(image_data == nullptr)
            {
                image_data        = stbi_load(asset_file, &image_width, &image_height, &channel_count, 0);
                bytes_per_channel = 1;
            }
        }
        else
        {
            if(stbi_is_16_bit_from_memory((stbi_uc *)memory, (int32_t)size))
                image_data = (stbi_uc *)stbi_load_16_from_memory(
                    (stbi_uc *)memory, (int32_t)size, &image_width, &image_height, &channel_count, 0);
            if(image_data == nullptr)
            {
                image_data = stbi_load_from_memory(
                    (stbi_uc *)memory, (int32_t)size, &image_width, &image_height, &channel_count, 0);
                bytes_per_channel = 1;
            }
        }
        if(image_data == nullptr)
            return GFX_SET_ERROR(kGfxResult_InvalidOperation, "Unable to load image `%s': %s", asset_file, stbi_failure_reason());
        uint32_t const resolved_channel_count = (uint32_t)(channel_count != 3 ? channel_count : 4);
        char const *file = GFX_MAX(strrchr(asset_file, '/'), strrchr(asset_file, '\\'));
        file = (file == nullptr ? asset_file : file + 1);   // retrieve file name
        size_t const image_data_size = (size_t)image_width * image_height * resolved_channel_count * bytes_per_channel;
        GfxRef<GfxImage> image_ref = gfxSceneCreateImage(scene);
        image_ref->data.resize(image_data_size);
        image_ref->width = (uint32_t)image_width;
        image_ref->height = (uint32_t)image_height;
        image_ref->channel_count = resolved_channel_count;
        image_ref->bytes_per_channel = bytes_per_channel;
        image_ref->format = GetImageFormat(*image_ref);
        if(bytes_per_channel == 1)
        {
            uint8_t *data = image_ref->data.data();
            uint8_t alpha_check = 255;  // check alpha
            for(int32_t y = 0; y < image_height; ++y)
                for(int32_t x = 0; x < image_width; ++x)
                    for(int32_t k = 0; k < (int32_t)resolved_channel_count; ++k)
                    {
                        int32_t const dst_index = (int32_t)resolved_channel_count * (x + y * image_width) + k;
                        int32_t const src_index = channel_count * (x + y * image_width) + k;
                        uint8_t const source = (k < channel_count ? image_data[src_index] : (uint8_t)255);
                        if(k == 3) alpha_check &= source;
                        data[dst_index] = source;
                    }
            image_ref->flags = (alpha_check == 255 ? 0 : kGfxImageFlag_HasAlphaChannel);
        }
        else
        {
            uint16_t *data = (uint16_t*)image_ref->data.data();
            uint16_t alpha_check = 65535;   // check alpha
            for(int32_t y = 0; y < image_height; ++y)
                for(int32_t x = 0; x < image_width; ++x)
                    for(int32_t k = 0; k < (int32_t)resolved_channel_count; ++k)
                    {
                        int32_t const dst_index = (int32_t)resolved_channel_count * (x + y * image_width) + k;
                        int32_t const src_index = channel_count * (x + y * image_width) + k;
                        uint16_t const source = (k < channel_count ? image_data[src_index] : (uint16_t)65535);
                        if(k == 3) alpha_check &= source;
                        data[dst_index] = source;
                    }
            image_ref->flags = (alpha_check == 65535 ? 0 : kGfxImageFlag_HasAlphaChannel);
        }
        GfxMetadata &image_metadata = image_metadata_[image_ref];
        image_metadata.asset_file = asset_file; // set up metadata
        image_metadata.object_name = file;
        stbi_image_free(image_data);
        return kGfxResult_NoError;
    }
};

GfxArray<GfxScene> GfxSceneInternal::scenes_;
GfxHandles         GfxSceneInternal::scene_handles_("scene");

template<typename TYPE>
GfxResult GfxSceneInternal::destroyObjectCallback(uint64_t object_handle)
{
    (void)object_handle;

    return kGfxResult_NoError;
}

GfxScene gfxCreateScene()
{
    GfxResult result;
    GfxScene scene = {};
    GfxSceneInternal *gfx_scene = new GfxSceneInternal(scene);
    if(!gfx_scene) return scene;    // out of memory
    result = gfx_scene->initialize();
    if(result != kGfxResult_NoError)
    {
        scene = {};
        delete gfx_scene;
        GFX_PRINT_ERROR(result, "Failed to create new scene");
    }
    return scene;
}

GfxResult gfxDestroyScene(GfxScene scene)
{
    delete GfxSceneInternal::GetGfxScene(scene);
    return kGfxResult_NoError;
}

GfxResult gfxSceneImport(GfxScene scene, char const *asset_file)
{
    GfxSceneInternal *gfx_scene = GfxSceneInternal::GetGfxScene(scene);
    if(!gfx_scene) return kGfxResult_InvalidParameter;
    return gfx_scene->import(scene, asset_file);
}

GfxResult gfxSceneClear(GfxScene scene)
{
    GfxSceneInternal *gfx_scene = GfxSceneInternal::GetGfxScene(scene);
    if(!gfx_scene) return kGfxResult_InvalidParameter;
    return gfx_scene->clear();
}

GfxRef<GfxAnimation> gfxSceneCreateAnimation(GfxScene scene)
{
    GfxRef<GfxAnimation> const animation_ref = {};
    GfxSceneInternal *gfx_scene = GfxSceneInternal::GetGfxScene(scene);
    if(!gfx_scene) return animation_ref;    // invalid parameter
    return gfx_scene->createObject<GfxAnimation>(scene);
}

GfxResult gfxSceneDestroyAnimation(GfxScene scene, uint64_t animation_handle)
{
    GfxSceneInternal *gfx_scene = GfxSceneInternal::GetGfxScene(scene);
    if(!gfx_scene) return kGfxResult_InvalidParameter;
    return gfx_scene->destroyObject<GfxAnimation>(animation_handle);
}

GfxResult gfxSceneDestroyAllAnimations(GfxScene scene)
{
    GfxSceneInternal *gfx_scene = GfxSceneInternal::GetGfxScene(scene);
    if(!gfx_scene) return kGfxResult_InvalidParameter;
    return gfx_scene->clearObjects<GfxAnimation>();
}

GfxResult gfxSceneApplyAnimation(GfxScene scene, uint64_t animation_handle, float time_in_seconds)
{
    GfxSceneInternal *gfx_scene = GfxSceneInternal::GetGfxScene(scene);
    if(!gfx_scene) return kGfxResult_InvalidParameter;
    return gfx_scene->applyAnimation(animation_handle, time_in_seconds);
}

GfxResult gfxSceneResetAllAnimation(GfxScene scene)
{
    GfxSceneInternal *gfx_scene = GfxSceneInternal::GetGfxScene(scene);
    if(!gfx_scene) return kGfxResult_InvalidParameter;
    return gfx_scene->resetAllAnimation();
}

float gfxSceneGetAnimationLength(GfxScene scene, uint64_t animation_handle)
{
    GfxSceneInternal *gfx_scene = GfxSceneInternal::GetGfxScene(scene);
    if(!gfx_scene) return 0.0f; // invalid parameter
    return gfx_scene->getAnimationLength(animation_handle);
}

float gfxSceneGetAnimationStart(GfxScene scene, uint64_t animation_handle)
{
    GfxSceneInternal *gfx_scene = GfxSceneInternal::GetGfxScene(scene);
    if(!gfx_scene) return 0.0f; // invalid parameter
    return gfx_scene->getAnimationStart(animation_handle);
}

float gfxSceneGetAnimationEnd(GfxScene scene, uint64_t animation_handle)
{
    GfxSceneInternal *gfx_scene = GfxSceneInternal::GetGfxScene(scene);
    if(!gfx_scene) return 0.0f; // invalid parameter
    return gfx_scene->getAnimationEnd(animation_handle);
}

uint32_t gfxSceneGetAnimationCount(GfxScene scene)
{
    GfxSceneInternal *gfx_scene = GfxSceneInternal::GetGfxScene(scene);
    if(!gfx_scene) return 0;    // invalid parameter
    return gfx_scene->getObjectCount<GfxAnimation>();
}

GfxAnimation const *gfxSceneGetAnimations(GfxScene scene)
{
    GfxSceneInternal *gfx_scene = GfxSceneInternal::GetGfxScene(scene);
    if(!gfx_scene) return nullptr;  // invalid parameter
    return gfx_scene->getObjects<GfxAnimation>();
}

GfxAnimation *gfxSceneGetAnimation(GfxScene scene, uint64_t animation_handle)
{
    GfxSceneInternal *gfx_scene = GfxSceneInternal::GetGfxScene(scene);
    if(!gfx_scene) return nullptr;  // invalid parameter
    return gfx_scene->getObject<GfxAnimation>(animation_handle);
}

GfxRef<GfxAnimation> gfxSceneGetAnimationHandle(GfxScene scene, uint32_t animation_index)
{
    GfxRef<GfxAnimation> const animation_ref = {};
    GfxSceneInternal *gfx_scene = GfxSceneInternal::GetGfxScene(scene);
    if(!gfx_scene) return animation_ref;    // invalid parameter
    return gfx_scene->getObjectHandle<GfxAnimation>(scene, animation_index);
}

GfxMetadata const &gfxSceneGetAnimationMetadata(GfxScene scene, uint64_t animation_handle)
{
    static GfxMetadata const metadata = {};
    GfxSceneInternal *gfx_scene = GfxSceneInternal::GetGfxScene(scene);
    if(!gfx_scene) return metadata; // invalid parameter
    return gfx_scene->getObjectMetadata<GfxAnimation>(animation_handle);
}

GfxRef<GfxCamera> gfxSceneCreateCamera(GfxScene scene)
{
    GfxRef<GfxCamera> const camera_ref = {};
    GfxSceneInternal *gfx_scene = GfxSceneInternal::GetGfxScene(scene);
    if(!gfx_scene) return camera_ref;   // invalid parameter
    return gfx_scene->createObject<GfxCamera>(scene);
}

GfxResult gfxSceneDestroyCamera(GfxScene scene, uint64_t camera_handle)
{
    GfxSceneInternal *gfx_scene = GfxSceneInternal::GetGfxScene(scene);
    if(!gfx_scene) return kGfxResult_InvalidParameter;
    return gfx_scene->destroyObject<GfxCamera>(camera_handle);
}

GfxResult gfxSceneDestroyAllCameras(GfxScene scene)
{
    GfxSceneInternal *gfx_scene = GfxSceneInternal::GetGfxScene(scene);
    if(!gfx_scene) return kGfxResult_InvalidParameter;
    return gfx_scene->clearObjects<GfxCamera>();
}

GfxResult gfxSceneSetActiveCamera(GfxScene scene, uint64_t camera_handle)
{
    GfxSceneInternal *gfx_scene = GfxSceneInternal::GetGfxScene(scene);
    if(!gfx_scene) return kGfxResult_InvalidParameter;
    return gfx_scene->setActiveCamera(scene, camera_handle);
}

GfxConstRef<GfxCamera> gfxSceneGetActiveCamera(GfxScene scene)
{
    GfxConstRef<GfxCamera> const camera_ref = {};
    GfxSceneInternal *gfx_scene = GfxSceneInternal::GetGfxScene(scene);
    if(!gfx_scene) return camera_ref;   // invalid parameter
    return gfx_scene->getActiveCamera();
}

uint32_t gfxSceneGetCameraCount(GfxScene scene)
{
    GfxSceneInternal *gfx_scene = GfxSceneInternal::GetGfxScene(scene);
    if(!gfx_scene) return 0;    // invalid parameter
    return gfx_scene->getObjectCount<GfxCamera>();
}

GfxCamera const *gfxSceneGetCameras(GfxScene scene)
{
    GfxSceneInternal *gfx_scene = GfxSceneInternal::GetGfxScene(scene);
    if(!gfx_scene) return nullptr;  // invalid parameter
    return gfx_scene->getObjects<GfxCamera>();
}

GfxCamera *gfxSceneGetCamera(GfxScene scene, uint64_t camera_handle)
{
    GfxSceneInternal *gfx_scene = GfxSceneInternal::GetGfxScene(scene);
    if(!gfx_scene) return nullptr;  // invalid parameter
    return gfx_scene->getObject<GfxCamera>(camera_handle);
}

GfxRef<GfxCamera> gfxSceneGetCameraHandle(GfxScene scene, uint32_t camera_index)
{
    GfxRef<GfxCamera> const camera_ref = {};
    GfxSceneInternal *gfx_scene = GfxSceneInternal::GetGfxScene(scene);
    if(!gfx_scene) return camera_ref;   // invalid parameter
    return gfx_scene->getObjectHandle<GfxCamera>(scene, camera_index);
}

GfxMetadata const &gfxSceneGetCameraMetadata(GfxScene scene, uint64_t camera_handle)
{
    static GfxMetadata const metadata = {};
    GfxSceneInternal *gfx_scene = GfxSceneInternal::GetGfxScene(scene);
    if(!gfx_scene) return metadata; // invalid parameter
    return gfx_scene->getObjectMetadata<GfxCamera>(camera_handle);
}

GfxRef<GfxLight> gfxSceneCreateLight(GfxScene scene)
{
    GfxRef<GfxLight> const light_ref = {};
    GfxSceneInternal *gfx_scene = GfxSceneInternal::GetGfxScene(scene);
    if(!gfx_scene) return light_ref;    // invalid parameter
    return gfx_scene->createObject<GfxLight>(scene);
}

GfxResult gfxSceneDestroyLight(GfxScene scene, uint64_t light_handle)
{
    GfxSceneInternal *gfx_scene = GfxSceneInternal::GetGfxScene(scene);
    if(!gfx_scene) return kGfxResult_InvalidParameter;
    return gfx_scene->destroyObject<GfxLight>(light_handle);
}

GfxResult gfxSceneDestroyAllLights(GfxScene scene)
{
    GfxSceneInternal *gfx_scene = GfxSceneInternal::GetGfxScene(scene);
    if(!gfx_scene) return kGfxResult_InvalidParameter;
    return gfx_scene->clearObjects<GfxLight>();
}

uint32_t gfxSceneGetLightCount(GfxScene scene)
{
    GfxSceneInternal *gfx_scene = GfxSceneInternal::GetGfxScene(scene);
    if(!gfx_scene) return 0;    // invalid parameter
    return gfx_scene->getObjectCount<GfxLight>();
}

GfxLight const *gfxSceneGetLights(GfxScene scene)
{
    GfxSceneInternal *gfx_scene = GfxSceneInternal::GetGfxScene(scene);
    if(!gfx_scene) return nullptr;  // invalid parameter
    return gfx_scene->getObjects<GfxLight>();
}

GfxLight *gfxSceneGetLight(GfxScene scene, uint64_t light_handle)
{
    GfxSceneInternal *gfx_scene = GfxSceneInternal::GetGfxScene(scene);
    if(!gfx_scene) return nullptr;  // invalid parameter
    return gfx_scene->getObject<GfxLight>(light_handle);
}

GfxRef<GfxLight> gfxSceneGetLightHandle(GfxScene scene, uint32_t light_index)
{
    GfxRef<GfxLight> const light_ref = {};
    GfxSceneInternal *gfx_scene = GfxSceneInternal::GetGfxScene(scene);
    if(!gfx_scene) return light_ref;    // invalid parameter
    return gfx_scene->getObjectHandle<GfxLight>(scene, light_index);
}

GfxMetadata const& gfxSceneGetLightMetadata(GfxScene scene, uint64_t light_handle)
{
    static GfxMetadata const metadata = {};
    GfxSceneInternal *gfx_scene = GfxSceneInternal::GetGfxScene(scene);
    if(!gfx_scene) return metadata; // invalid parameter
    return gfx_scene->getObjectMetadata<GfxLight>(light_handle);
}

GfxRef<GfxImage> gfxSceneCreateImage(GfxScene scene)
{
    GfxRef<GfxImage> const image_ref = {};
    GfxSceneInternal *gfx_scene = GfxSceneInternal::GetGfxScene(scene);
    if(!gfx_scene) return image_ref;    // invalid parameter
    return gfx_scene->createObject<GfxImage>(scene);
}

GfxResult gfxSceneDestroyImage(GfxScene scene, uint64_t image_handle)
{
    GfxSceneInternal *gfx_scene = GfxSceneInternal::GetGfxScene(scene);
    if(!gfx_scene) return kGfxResult_InvalidParameter;
    return gfx_scene->destroyObject<GfxImage>(image_handle);
}

GfxResult gfxSceneDestroyAllImages(GfxScene scene)
{
    GfxSceneInternal *gfx_scene = GfxSceneInternal::GetGfxScene(scene);
    if(!gfx_scene) return kGfxResult_InvalidParameter;
    return gfx_scene->clearObjects<GfxImage>();
}

uint32_t gfxSceneGetImageCount(GfxScene scene)
{
    GfxSceneInternal *gfx_scene = GfxSceneInternal::GetGfxScene(scene);
    if(!gfx_scene) return 0;    // invalid parameter
    return gfx_scene->getObjectCount<GfxImage>();
}

GfxImage const *gfxSceneGetImages(GfxScene scene)
{
    GfxSceneInternal *gfx_scene = GfxSceneInternal::GetGfxScene(scene);
    if(!gfx_scene) return nullptr;  // invalid parameter
    return gfx_scene->getObjects<GfxImage>();
}

GfxImage *gfxSceneGetImage(GfxScene scene, uint64_t image_handle)
{
    GfxSceneInternal *gfx_scene = GfxSceneInternal::GetGfxScene(scene);
    if(!gfx_scene) return nullptr;  // invalid parameter
    return gfx_scene->getObject<GfxImage>(image_handle);
}

GfxRef<GfxImage> gfxSceneGetImageHandle(GfxScene scene, uint32_t image_index)
{
    GfxRef<GfxImage> const image_ref = {};
    GfxSceneInternal *gfx_scene = GfxSceneInternal::GetGfxScene(scene);
    if(!gfx_scene) return image_ref;    // invalid parameter
    return gfx_scene->getObjectHandle<GfxImage>(scene, image_index);
}

GfxMetadata const &gfxSceneGetImageMetadata(GfxScene scene, uint64_t image_handle)
{
    static GfxMetadata const metadata = {};
    GfxSceneInternal *gfx_scene = GfxSceneInternal::GetGfxScene(scene);
    if(!gfx_scene) return metadata; // invalid parameter
    return gfx_scene->getObjectMetadata<GfxImage>(image_handle);
}

GfxRef<GfxMaterial> gfxSceneCreateMaterial(GfxScene scene)
{
    GfxRef<GfxMaterial> const material_ref = {};
    GfxSceneInternal *gfx_scene = GfxSceneInternal::GetGfxScene(scene);
    if(!gfx_scene) return material_ref; // invalid parameter
    return gfx_scene->createObject<GfxMaterial>(scene);
}

GfxResult gfxSceneDestroyMaterial(GfxScene scene, uint64_t material_handle)
{
    GfxSceneInternal *gfx_scene = GfxSceneInternal::GetGfxScene(scene);
    if(!gfx_scene) return kGfxResult_InvalidParameter;
    return gfx_scene->destroyObject<GfxMaterial>(material_handle);
}

GfxResult gfxSceneDestroyAllMaterials(GfxScene scene)
{
    GfxSceneInternal *gfx_scene = GfxSceneInternal::GetGfxScene(scene);
    if(!gfx_scene) return kGfxResult_InvalidParameter;
    return gfx_scene->clearObjects<GfxMaterial>();
}

uint32_t gfxSceneGetMaterialCount(GfxScene scene)
{
    GfxSceneInternal *gfx_scene = GfxSceneInternal::GetGfxScene(scene);
    if(!gfx_scene) return 0;    // invalid parameter
    return gfx_scene->getObjectCount<GfxMaterial>();
}

GfxMaterial const *gfxSceneGetMaterials(GfxScene scene)
{
    GfxSceneInternal *gfx_scene = GfxSceneInternal::GetGfxScene(scene);
    if(!gfx_scene) return nullptr;  // invalid parameter
    return gfx_scene->getObjects<GfxMaterial>();
}

GfxMaterial *gfxSceneGetMaterial(GfxScene scene, uint64_t material_handle)
{
    GfxSceneInternal *gfx_scene = GfxSceneInternal::GetGfxScene(scene);
    if(!gfx_scene) return nullptr;  // invalid parameter
    return gfx_scene->getObject<GfxMaterial>(material_handle);
}

GfxRef<GfxMaterial> gfxSceneGetMaterialHandle(GfxScene scene, uint32_t material_index)
{
    GfxRef<GfxMaterial> const material_ref = {};
    GfxSceneInternal *gfx_scene = GfxSceneInternal::GetGfxScene(scene);
    if(!gfx_scene) return material_ref; // invalid parameter
    return gfx_scene->getObjectHandle<GfxMaterial>(scene, material_index);
}

GfxMetadata const &gfxSceneGetMaterialMetadata(GfxScene scene, uint64_t material_handle)
{
    static GfxMetadata const metadata = {};
    GfxSceneInternal *gfx_scene = GfxSceneInternal::GetGfxScene(scene);
    if(!gfx_scene) return metadata; // invalid parameter
    return gfx_scene->getObjectMetadata<GfxMaterial>(material_handle);
}

GfxRef<GfxMesh> gfxSceneCreateMesh(GfxScene scene)
{
    GfxRef<GfxMesh> const mesh_ref = {};
    GfxSceneInternal *gfx_scene = GfxSceneInternal::GetGfxScene(scene);
    if(!gfx_scene) return mesh_ref; // invalid parameter
    return gfx_scene->createObject<GfxMesh>(scene);
}

GfxResult gfxSceneDestroyMesh(GfxScene scene, uint64_t mesh_handle)
{
    GfxSceneInternal *gfx_scene = GfxSceneInternal::GetGfxScene(scene);
    if(!gfx_scene) return kGfxResult_InvalidParameter;
    return gfx_scene->destroyObject<GfxMesh>(mesh_handle);
}

GfxResult gfxSceneDestroyAllMeshes(GfxScene scene)
{
    GfxSceneInternal *gfx_scene = GfxSceneInternal::GetGfxScene(scene);
    if(!gfx_scene) return kGfxResult_InvalidParameter;
    return gfx_scene->clearObjects<GfxMesh>();
}

uint32_t gfxSceneGetMeshCount(GfxScene scene)
{
    GfxSceneInternal *gfx_scene = GfxSceneInternal::GetGfxScene(scene);
    if(!gfx_scene) return 0;    // invalid parameter
    return gfx_scene->getObjectCount<GfxMesh>();
}

GfxMesh const *gfxSceneGetMeshes(GfxScene scene)
{
    GfxSceneInternal *gfx_scene = GfxSceneInternal::GetGfxScene(scene);
    if(!gfx_scene) return nullptr;  // invalid parameter
    return gfx_scene->getObjects<GfxMesh>();
}

GfxMesh *gfxSceneGetMesh(GfxScene scene, uint64_t mesh_handle)
{
    GfxSceneInternal *gfx_scene = GfxSceneInternal::GetGfxScene(scene);
    if(!gfx_scene) return nullptr;  // invalid parameter
    return gfx_scene->getObject<GfxMesh>(mesh_handle);
}

GfxRef<GfxMesh> gfxSceneGetMeshHandle(GfxScene scene, uint32_t mesh_index)
{
    GfxRef<GfxMesh> const mesh_ref = {};
    GfxSceneInternal *gfx_scene = GfxSceneInternal::GetGfxScene(scene);
    if(!gfx_scene) return mesh_ref; // invalid parameter
    return gfx_scene->getObjectHandle<GfxMesh>(scene, mesh_index);
}

GfxMetadata const &gfxSceneGetMeshMetadata(GfxScene scene, uint64_t mesh_handle)
{
    static GfxMetadata const metadata = {};
    GfxSceneInternal *gfx_scene = GfxSceneInternal::GetGfxScene(scene);
    if(!gfx_scene) return metadata; // invalid parameter
    return gfx_scene->getObjectMetadata<GfxMesh>(mesh_handle);
}

GfxRef<GfxInstance> gfxSceneCreateInstance(GfxScene scene)
{
    GfxRef<GfxInstance> const instance_ref = {};
    GfxSceneInternal *gfx_scene = GfxSceneInternal::GetGfxScene(scene);
    if(!gfx_scene) return instance_ref; // invalid parameter
    return gfx_scene->createObject<GfxInstance>(scene);
}

GfxResult gfxSceneDestroyInstance(GfxScene scene, uint64_t instance_handle)
{
    GfxSceneInternal *gfx_scene = GfxSceneInternal::GetGfxScene(scene);
    if(!gfx_scene) return kGfxResult_InvalidParameter;
    return gfx_scene->destroyObject<GfxInstance>(instance_handle);
}

GfxResult gfxSceneDestroyAllInstances(GfxScene scene)
{
    GfxSceneInternal *gfx_scene = GfxSceneInternal::GetGfxScene(scene);
    if(!gfx_scene) return kGfxResult_InvalidParameter;
    return gfx_scene->clearObjects<GfxInstance>();
}

uint32_t gfxSceneGetInstanceCount(GfxScene scene)
{
    GfxSceneInternal *gfx_scene = GfxSceneInternal::GetGfxScene(scene);
    if(!gfx_scene) return 0;    // invalid parameter
    return gfx_scene->getObjectCount<GfxInstance>();
}

GfxInstance const *gfxSceneGetInstances(GfxScene scene)
{
    GfxSceneInternal *gfx_scene = GfxSceneInternal::GetGfxScene(scene);
    if(!gfx_scene) return nullptr;  // invalid parameter
    return gfx_scene->getObjects<GfxInstance>();
}

GfxInstance *gfxSceneGetInstance(GfxScene scene, uint64_t instance_handle)
{
    GfxSceneInternal *gfx_scene = GfxSceneInternal::GetGfxScene(scene);
    if(!gfx_scene) return nullptr;  // invalid parameter
    return gfx_scene->getObject<GfxInstance>(instance_handle);
}

GfxRef<GfxInstance> gfxSceneGetInstanceHandle(GfxScene scene, uint32_t instance_index)
{
    GfxRef<GfxInstance> const instance_ref = {};
    GfxSceneInternal *gfx_scene = GfxSceneInternal::GetGfxScene(scene);
    if(!gfx_scene) return instance_ref; // invalid parameter
    return gfx_scene->getObjectHandle<GfxInstance>(scene, instance_index);
}

GfxMetadata const &gfxSceneGetInstanceMetadata(GfxScene scene, uint64_t instance_handle)
{
    static GfxMetadata const metadata = {};
    GfxSceneInternal *gfx_scene = GfxSceneInternal::GetGfxScene(scene);
    if(!gfx_scene) return metadata; // invalid parameter
    return gfx_scene->getObjectMetadata<GfxInstance>(instance_handle);
}

#endif //! GFX_IMPLEMENTATION_DEFINE<|MERGE_RESOLUTION|>--- conflicted
+++ resolved
@@ -376,10 +376,6 @@
     GfxConstRef<GfxMesh> mesh;
 
     glm::mat4 transform = glm::mat4(1.0f);
-<<<<<<< HEAD
-=======
-    uint32_t instance_contribution_to_hit_group_index = 0;
->>>>>>> ea963dbb
 };
 
 GfxRef<GfxInstance> gfxSceneCreateInstance(GfxScene scene);
